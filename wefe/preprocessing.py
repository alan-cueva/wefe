"""Module with utilities that ease the transformation of word sets to embeddings."""
import logging
from typing import Callable, Dict, List, Optional, Sequence, Tuple, Union

import numpy as np
from sklearn.feature_extraction.text import strip_accents_ascii, strip_accents_unicode

from wefe.query import Query
from wefe.models.base_model import BaseModel


PreprocessorArgs = Dict[str, Union[bool, str, Callable, None]]
EmbeddingDict = Dict[str, np.ndarray]
EmbeddingSets = Dict[str, EmbeddingDict]


def preprocess_word(
    word: str,
    options: Dict[str, Union[str, bool, Callable]] = {},
    vocab_prefix: Optional[str] = None,
) -> str:
    """pre-processes a word before it is searched in the model's vocabulary.

    Parameters
    ----------
    word : str
        Word to be preprocessed.
    preprocessor_args : PreprocessorArgs, optional
        Dictionary with arguments that specifies how the words will be preprocessed,
        The available word preprocessing options are as follows:

        - `lowercase`: `bool`. Indicates if the words are transformed to lowercase.
        - `uppercase`: `bool`. Indicates if the words are transformed to uppercase.
        - `titlecase`: `bool`. Indicates if the words are transformed to titlecase.
        - `strip_accents`: `bool`, `{'ascii', 'unicode'}`: Specifies if the accents of
                            the words are eliminated. The stripping type can be
                            specified. True uses 'unicode' by default.
        - `preprocessor`: `Callable`. It receives a function that operates on each
                        word. In the case of specifying a function, it overrides
                        the default preprocessor (i.e., the previous options
                        stop working).
        by default {
            'strip_accents': False,
            'lowercase': False,
            'uppercase': False,
            'titlecase': False,
            'preprocessor': None, }

    Returns
    -------
    str
        The pre-processed word according to the given parameters.
    """
    preprocessor = options.get("preprocessor", None)

    # if the preprocessor is specified, it takes precedence over all other operations.
    if preprocessor is not None and callable(preprocessor):
        word = preprocessor(word)

    else:
        strip_accents = options.get("strip_accents", False)
        lowercase = options.get("lowercase", False)
        uppercase = options.get("uppercase", False)
        titlecase = options.get("titlecase", False)

        if lowercase:
            word = word.lower()
        elif uppercase:
            word = word.upper()
        elif titlecase:
            word = word.title()

        # by default, if strip_accents is True, run strip_accents_unicode
        if strip_accents is True:
            word = strip_accents_unicode(word)
        elif strip_accents == "ascii":
            word = strip_accents_ascii(word)
        elif strip_accents == "unicode":
            word = strip_accents_unicode(word)

    if vocab_prefix is not None and isinstance(vocab_prefix, str):
        return vocab_prefix + word
    return word


<<<<<<< HEAD
def get_embeddings_from_word_set(
    model: BaseModel,
=======
def get_embeddings_from_set(
    model: WordEmbeddingModel,
>>>>>>> 3daebeab
    word_set: Sequence[str],
    preprocessors: List[Dict[str, Union[str, bool, Callable]]] = [{}],
    strategy: str = "first",
    normalize: bool = False,
    verbose: bool = False,
) -> Tuple[List[str], Dict[str, np.ndarray]]:
    """Transform a sequence of words into dictionary that maps word - word embedding.

    The method discard out words that are not in the model's vocabulary
    (according to the rules specified in the preprocessors).


    Parameters
    ----------
    model : BaseModel
        A word embeddding model

    word_set : Sequence[str]
        A sequence with the words that this function will convert to embeddings.

    preprocessors : List[Dict[str, Union[str, bool, Callable]]]
        A list with preprocessor options.

        A dictionary of preprocessing options is a dictionary that specifies what
        transformations will be made to each word prior to being searched in the
        embeddings model. For example, `{'lowecase': True, 'strip_accents': True}` will
        allow you to search for words in the word_set transformed to lowercase and
        without accents.
        Note that an empty dictionary `{}` indicates that no transformation
        will be made to any word.

        A list of these preprocessor options will allow you to search for several
        variants of the words (depending on the search strategy) into the model.
        For example `[{}, {'lowecase': True, 'strip_accents': True}]` will allow you
        to search for each word first without any transformation and then transformed
        to lowercase and without accents.

        The available word preprocessing options are as follows (it is not necessary
        to put them all):

        - `lowercase`: `bool`. Indicates if the words are transformed to lowercase.
        - `uppercase`: `bool`. Indicates if the words are transformed to uppercase.
        - `titlecase`: `bool`. Indicates if the words are transformed to titlecase.
        - `strip_accents`: `bool`, `{'ascii', 'unicode'}`: Specifies if the accents of
                            the words are eliminated. The stripping type can be
                            specified. True uses 'unicode' by default.
        - `preprocessor`: `Callable`. It receives a function that operates on each
                        word. In the case of specifying a function, it overrides
                        the default preprocessor (i.e., the previous options
                        stop working).

        by default [{}]

    strategy : str, optional
        The strategy indicates how it will use the preprocessed words: 'first' will
        include only the first transformed word found. all' will include all
        transformed words found., by default "first"

    normalize : bool, optional
        True indicates that embeddings will be normalized, by default False

    verbose : bool, optional
        Indicates whether the execution status of this function is printed,
        by default False

    Returns
    -------
    Tuple[List[str], Dict[str, np.ndarray]]
        A tuple containing the words that could not be found and a dictionary with
        the found words and their corresponding embeddings.
    """
    # ----------------------------------------------------------------------------------
    # type verifications.

    if not isinstance(model, BaseModel):
        raise TypeError(f"model should be a BaseModel instance, got {model}.")

    if not isinstance(word_set, (list, tuple, np.ndarray)):
        raise TypeError(
            "word_set should be a list, tuple or np.array of strings"
            f", got {word_set}."
        )

    if not isinstance(preprocessors, list):
        raise TypeError(
            "preprocessors should be a list of dicts which contains preprocessor options"
            f", got {preprocessors}."
        )
    if len(preprocessors) == 0:
        raise TypeError(
            "preprocessors must indicate at least one preprocessor, even if it is "
            "an empty dictionary {}, "
            f"got: {preprocessors}."
        )
    for idx, p in enumerate(preprocessors):
        if not isinstance(p, dict):
            raise TypeError(
                f"each preprocessor should be a dict, got {p} at index {idx}."
            )

    if strategy != "first" and strategy != "all":
        raise ValueError(f"strategy should be 'first' or 'all', got {strategy}.")

    # ----------------------------------------------------------------------------------
    # filter the words

    selected_embeddings = {}
    not_found_words = []

    for word in word_set:

        for preprocessor in preprocessors:
            preprocessed_word = preprocess_word(
                word, options=preprocessor, vocab_prefix=model.vocab_prefix
            )
            embedding = model[preprocessed_word]

            if embedding is not None:
                selected_embeddings[preprocessed_word] = embedding

                # if the selected strategy is first, then it stops on the first
                # word encountered.
                if strategy == "first":
                    break
            else:
                not_found_words.append(word)

    # if requested, normalize embeddings.
    if normalize:
        selected_embeddings = {
            k: v / np.linalg.norm(v) for k, v in selected_embeddings.items()
        }

    if verbose:
        print(
            f"Word(s) found: {list(selected_embeddings.keys())}, "
            f"not found: {not_found_words}"
        )

    return not_found_words, selected_embeddings


<<<<<<< HEAD
# class WordEmbeddingMapper(TransformerMixin):
#     def __init__(
#         self,
#         model: BaseModel,
#         preprocessor_args: PreprocessorArgs = {},
#         secondary_preprocessor_args: PreprocessorArgs = None,
#         normalize: bool = False,
#     ) -> None:
#         self.preprocessor_args = preprocessor_args
#         self.secondary_preprocessor_args = secondary_preprocessor_args
#         self.normalize = normalize

#     def fit_transform(self, X, y, **fit_params):
#         return super().fit_transform(X, y=y, **fit_params)

#     def fit(self, X, y=None):
#         return self

#     def transform(self, X: Sequence[str], y=None) -> np.ndarray:
#         _, selected_embeddings = get_embeddings_from_word_set(
#             self.model,
#             X,
#             self.preprocessor_args,
#             self.secondary_preprocessor_args,
#             self.normalize,
#         )
#         embeddings = np.array(selected_embeddings.values)
#         return embeddings


=======
>>>>>>> 3daebeab
def _warn_not_found_words(
    warn_not_found_words: bool,
    not_found_words: List[str],
    model_name: str,
    set_name: str,
) -> None:

    if not isinstance(warn_not_found_words, bool):
        raise TypeError(
            "warn_not_found_words should be a boolean, got {}.".format(
                warn_not_found_words
            )
        )

    if warn_not_found_words:

        if len(not_found_words) > 0:
            logging.warning(
                "The following words from set '{}' do not exist within the vocabulary "
                "of {}: {}".format(set_name, model_name, not_found_words)
            )


def _check_lost_vocabulary_threshold(
    model: BaseModel,
    embeddings: EmbeddingDict,
    word_set: List[str],
    word_set_name: str,
    lost_vocabulary_threshold: float,
):

    if not isinstance(lost_vocabulary_threshold, (float, np.floating)):
        raise TypeError(
            "lost_vocabulary_threshold should be float, "
            "got {}.".format(lost_vocabulary_threshold)
        )

    remaining_words = list(embeddings.keys())
    number_of_lost_words = len(word_set) - len(remaining_words)
    percentage_of_lost_words = number_of_lost_words / len(word_set)

    # if the percentage of filtered words are greater than the
    # threshold, log and return False
    if percentage_of_lost_words > lost_vocabulary_threshold:
        logging.warning(
            "The transformation of '{}' into {} embeddings lost proportionally more "
            "words than specified in 'lost_words_threshold': {} lost with respect "
            "to {} maximum loss allowed.".format(
                word_set_name,
                model.name,
                round(percentage_of_lost_words, 2),
                lost_vocabulary_threshold,
            )
        )
        return True
    return False


def get_embeddings_from_sets(
    model: BaseModel,
    sets: Sequence[Sequence[str]],
    sets_name: Union[str, None] = None,
    preprocessors: List[Dict[str, Union[str, bool, Callable]]] = [{}],
    strategy: str = "first",
    normalize: bool = False,
    discard_incomplete_sets: bool = True,
    warn_lost_sets: bool = True,
    verbose: bool = False,
) -> List[EmbeddingDict]:
    """Given a sequence of word sets, obtain their corresponding embeddings.

    Parameters
    ----------
    model

    sets :  Sequence[Sequence[str]]
        A sequence containing word sets.
        Example: `[['woman', 'man'], ['she', 'he'], ['mother', 'father'] ...]`.

    sets_name : Union[str, optional]
        The name of the set of word sets. Example: `definning sets`.
        This parameter is used only for printing.
        by default None

        preprocessors : List[Dict[str, Union[str, bool, Callable]]]
        A list with preprocessor options.

        A dictionary of preprocessing options is a dictionary that specifies what
        transformations will be made to each word prior to being searched in the
        word embedding model vocabulary.
        For example, `{'lowecase': True, 'strip_accents': True}` allows you to
        transform the words to lowercase and remove the accents and then search
        for them in the model.
        Note that an empty dictionary `{}` indicates that no transformation
        will be made to any word.

        A list of these preprocessor options will allow you to search for several
        variants of the words (depending on the search strategy) into the model.
        For example `[{}, {'lowecase': True, 'strip_accents': True}]` allows you
        to search for each word, first, without any transformation and then,
        transformed to lowercase and without accents.

        The available word preprocessing options are as follows (it is not necessary
        to put them all):

        - `lowercase`: `bool`. Indicates if the words are transformed to lowercase.
        - `uppercase`: `bool`. Indicates if the words are transformed to uppercase.
        - `titlecase`: `bool`. Indicates if the words are transformed to titlecase.
        - `strip_accents`: `bool`, `{'ascii', 'unicode'}`: Specifies if the accents
                            of the words are eliminated. The stripping type can be
                            specified. True uses 'unicode' by default.
        - `preprocessor`: `Callable`. It receives a function that operates on each
                        word. In the case of specifying a function, it overrides
                        the default preprocessor (i.e., the previous options
                        stop working).
        by default [{}].

    strategy : str, optional
        The strategy indicates how it will use the preprocessed words: 'first' will
        include only the first transformed word found. all' will include all
        transformed words found, by default "first".

    normalize : bool, optional
        True indicates that embeddings will be normalized, by default False

    discard_incomplete_sets : bool, optional
        True indicates that if a set could not be completely converted, it will be
        discarded., by default True

    warn_lost_sets : bool, optional
        Indicates whether word sets that cannot be fully converted to embeddings
        are warned in the logger,
        by default True

    verbose : bool, optional
        Indicates whether the execution status of this function is printed,
        by default False

    Returns
    -------
    List[EmbeddingDict]
        A list of dictionaries. Each dictionary contains as keys a pair of words
        and as values their associated embeddings.
    """
    if not isinstance(sets, (list, tuple, np.ndarray)):
        raise TypeError(
            "sets should be a sequence of sequences (list, tuple or np.array) "
            f"of strings, got: {type(sets)}."
        )

    for idx, set_ in enumerate(sets):
        if not isinstance(set_, (list, tuple, np.ndarray)):
            raise TypeError(
                "Every set in sets should be a list, tuple or np.array of "
                f"strings, got in index {idx}: {type(set_)}"
            )

        for word_idx, word in enumerate(set_):
            if not isinstance(word, str):
                raise TypeError(
                    "All set elements in a set of words should be strings. "
                    f"Got in set {idx} at position {word_idx}: {type(word)}"
                )

    if sets_name is not None and not isinstance(sets_name, str):
        raise TypeError(f"sets_name should be a string or None, got: {type(sets_name)}")
    if not isinstance(warn_lost_sets, bool):
        raise TypeError(f"warn_lost_sets should be a bool, got: {type(warn_lost_sets)}")
    if not isinstance(verbose, bool):
        raise TypeError(f"verbose should be a bool, got: {type(verbose)}")

    embedding_sets: List[EmbeddingDict] = []

    # For each definitional pair:
    for set_idx, set_ in enumerate(sets):

        # Transform the pair to a embedding dict.
        # idea: (word_1, word_2) -> {'word_1': embedding, 'word_2'.: embedding}
        # TODO: Add identifier of the set that is being transformed.
        # if verbose:
        #     print(f"Transforming '{}' set ")
        not_found_words, embedding_pair = get_embeddings_from_set(
            model, set_, preprocessors, strategy, normalize, verbose
        )

        # If some word of the current pair can not be converted, discard the pair.
        if discard_incomplete_sets and len(not_found_words) > 0 and warn_lost_sets:
            set_name = f" of {sets_name} pair" if sets_name else ""
            logging.warning(
                f"Word(s) {not_found_words}{set_name} at index {set_idx} "
                "were not found. This pair will be omitted."
            )
        else:
            if normalize:

                for word in embedding_pair:
                    embedding = embedding_pair[word]
                    normalized_embedding = embedding / np.linalg.norm(embedding)
                    if np.linalg.norm(embedding) < 1:
                        normalized_embedding = embedding / np.linalg.norm(embedding)
                    embedding_pair[word] = normalized_embedding

            embedding_sets.append(embedding_pair)

    if len(embedding_sets) == 0:
        set_name = f"from the set {sets_name} " if sets_name else ""
        msg = (
            f"No set {set_name}could be converted to embedding because no set "
            "could be fully found in the model vocabulary."
        )
        raise Exception(msg)

    elif verbose:
        print(
            f"{len(embedding_sets)}/{len(sets)} sets of "
            "words were correctly converted to sets of embeddings"
        )

    return embedding_sets


def get_embeddings_from_query(
    model: BaseModel,
    query: Query,
    lost_vocabulary_threshold: float = 0.2,
    preprocessors: List[Dict[str, Union[str, bool, Callable]]] = [{}],
    strategy: str = "first",
    normalize: bool = False,
    warn_not_found_words: bool = False,
    verbose: bool = False,
) -> Union[Tuple[EmbeddingSets, EmbeddingSets], None]:
    """Obtain the word vectors associated with the provided Query.

    The words that does not appears in the word embedding pretrained model
    vocabulary under the specified pre-processing are discarded.
    If the remaining words percentage in any query set is lower than the specified
    threshold, the function will return None.


    Parameters
    ----------
    query : Query
        The query to be processed.

    lost_vocabulary_threshold : float, optional, by default 0.2
        Indicates the proportional limit of words that any set of the query is
        allowed to lose when transforming its words into embeddings.
        In the case that any set of the query loses proportionally more words
        than this limit, this method will return None.

    preprocessors : List[Dict[str, Union[str, bool, Callable]]]
        A list with preprocessor options.

        A dictionary of preprocessing options is a dictionary that specifies what
        transformations will be made to each word prior to being searched in the
        embeddings model. For example, `{'lowecase': True, 'strip_accents': True}` will
        allow you to search for words in the word_set transformed to lowercase and
        without accents.
        Note that an empty dictionary `{}` indicates that no transformation
        will be made to any word.

        A list of these preprocessor options will allow you to search for several
        variants of the words (depending on the search strategy) into the model.
        For example `[{}, {'lowecase': True, 'strip_accents': True}]` will allow you
        to search for each word first without any transformation and then transformed
        to lowercase and without accents.

        The available word preprocessing options are as follows (it is not necessary
        to put them all):

        - `lowercase`: `bool`. Indicates if the words are transformed to lowercase.
        - `uppercase`: `bool`. Indicates if the words are transformed to uppercase.
        - `titlecase`: `bool`. Indicates if the words are transformed to titlecase.
        - `strip_accents`: `bool`, `{'ascii', 'unicode'}`: Specifies if the accents of
                            the words are eliminated. The stripping type can be
                            specified. True uses 'unicode' by default.
        - `preprocessor`: `Callable`. It receives a function that operates on each
                        word. In the case of specifying a function, it overrides
                        the default preprocessor (i.e., the previous options
                        stop working).

        by default [{}]

    strategy : str, optional
        The strategy indicates how it will use the preprocessed words: 'first' will
        include only the first transformed word found. all' will include all
        transformed words found., by default "first"

    normalize : bool, optional
        True indicates that embeddings will be normalized, by default False

    warn_not_found_words : bool, optional
        A flag that indicates if the function will warn (in the logger)
        the words that were not found in the model's vocabulary,
        by default False.

    verbose : bool, optional
        Indicates whether the execution status of this function is printed,
        by default False

    Returns
    -------
    Union[Tuple[EmbeddingSets, EmbeddingSets], None]
        A tuple of dictionaries containing the targets and attribute sets or None
        in case there is a set that has proportionally less embeddings than it was
        allowed to lose.
    """
    # Type check
    if not isinstance(query, Query):
        raise TypeError("query should be an instance of Query, got {}.".format(query))

    some_set_lost_more_words_than_threshold: bool = False

    target_embeddings: EmbeddingSets = {}
    attribute_embeddings: EmbeddingSets = {}

    # --------------------------------------------------------------------
    # get target sets embeddings
    for target_set, target_set_name in zip(query.target_sets, query.target_sets_names):
        not_found_words, obtained_embeddings = get_embeddings_from_set(
            model=model,
            word_set=target_set,
            preprocessors=preprocessors,
            strategy=strategy,
            normalize=normalize,
            verbose=verbose,
        )

        # warn not found words if it is enabled.
        _warn_not_found_words(
            warn_not_found_words, not_found_words, model.name, target_set_name
        )

        # if the lost words are greater than the threshold,
        # warn and change the flag.
        if _check_lost_vocabulary_threshold(
            model,
            obtained_embeddings,
            target_set,
            target_set_name,
            lost_vocabulary_threshold,
        ):
            some_set_lost_more_words_than_threshold = True

        target_embeddings[target_set_name] = obtained_embeddings

    # --------------------------------------------------------------------
    # get attribute sets embeddings
    for attribute_set, attribute_set_name in zip(
        query.attribute_sets, query.attribute_sets_names
    ):

        not_found_words, obtained_embeddings = get_embeddings_from_set(
            model=model,
            word_set=attribute_set,
            preprocessors=preprocessors,
            strategy=strategy,
            normalize=normalize,
            verbose=verbose,
        )

        _warn_not_found_words(
            warn_not_found_words, not_found_words, model.name, attribute_set_name
        )

        # if the filtered words are greater than the threshold,
        # log and change the flag.
        if _check_lost_vocabulary_threshold(
            model,
            obtained_embeddings,
            attribute_set,
            attribute_set_name,
            lost_vocabulary_threshold,
        ):
            some_set_lost_more_words_than_threshold = True

        attribute_embeddings[attribute_set_name] = obtained_embeddings

    # check if some set has fewer words than the threshold. if that's
    #  the case, return None
    if some_set_lost_more_words_than_threshold:
        logging.error(
            "At least one set of '{}' query has proportionally fewer embeddings "
            "than allowed by the lost_vocabulary_threshold parameter ({}). "
            "This query will return np.nan.".format(
                query.query_name, lost_vocabulary_threshold
            )
        )
        return None

    return target_embeddings, attribute_embeddings<|MERGE_RESOLUTION|>--- conflicted
+++ resolved
@@ -83,13 +83,8 @@
     return word
 
 
-<<<<<<< HEAD
-def get_embeddings_from_word_set(
+def get_embeddings_from_set(
     model: BaseModel,
-=======
-def get_embeddings_from_set(
-    model: WordEmbeddingModel,
->>>>>>> 3daebeab
     word_set: Sequence[str],
     preprocessors: List[Dict[str, Union[str, bool, Callable]]] = [{}],
     strategy: str = "first",
@@ -232,39 +227,6 @@
     return not_found_words, selected_embeddings
 
 
-<<<<<<< HEAD
-# class WordEmbeddingMapper(TransformerMixin):
-#     def __init__(
-#         self,
-#         model: BaseModel,
-#         preprocessor_args: PreprocessorArgs = {},
-#         secondary_preprocessor_args: PreprocessorArgs = None,
-#         normalize: bool = False,
-#     ) -> None:
-#         self.preprocessor_args = preprocessor_args
-#         self.secondary_preprocessor_args = secondary_preprocessor_args
-#         self.normalize = normalize
-
-#     def fit_transform(self, X, y, **fit_params):
-#         return super().fit_transform(X, y=y, **fit_params)
-
-#     def fit(self, X, y=None):
-#         return self
-
-#     def transform(self, X: Sequence[str], y=None) -> np.ndarray:
-#         _, selected_embeddings = get_embeddings_from_word_set(
-#             self.model,
-#             X,
-#             self.preprocessor_args,
-#             self.secondary_preprocessor_args,
-#             self.normalize,
-#         )
-#         embeddings = np.array(selected_embeddings.values)
-#         return embeddings
-
-
-=======
->>>>>>> 3daebeab
 def _warn_not_found_words(
     warn_not_found_words: bool,
     not_found_words: List[str],
