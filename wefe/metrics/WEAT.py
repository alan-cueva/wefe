"""Word Embedding Assosiation Test (WEAT) metric implementation."""
import logging
import math
from typing import Any, Callable, Dict, List, Set, Tuple, Union

import numpy as np
from sklearn.metrics.pairwise import cosine_similarity
from wefe.metrics.base_metric import BaseMetric
<<<<<<< HEAD
from wefe.models.base_model import (EmbeddingDict, BaseModel)
=======
>>>>>>> 3daebeab
from wefe.preprocessing import get_embeddings_from_query
from wefe.query import Query
from wefe.word_embedding_model import EmbeddingDict, WordEmbeddingModel


class WEAT(BaseMetric):
    """Word Embedding Association Test (WEAT).

    The metric was originally proposed in [1].
    It measures the degree of association between two sets of target words and
    two sets of attribute words through a permutation test.


    References
    ----------
    | [1]: Aylin Caliskan, Joanna J Bryson, and Arvind Narayanan. Semantics derived
    | automatically from language corpora contain human-like biases.
    | Science, 356(6334):183–186, 2017.
    """

    metric_template = (2, 2)
    metric_name = "Word Embedding Association Test"
    metric_short_name = "WEAT"

    def _calc_s(self, w, A, B) -> np.number:

        A_mean_sim = np.mean(cosine_similarity([w], A), dtype=np.float64)
        B_mean_sim = np.mean(cosine_similarity([w], B), dtype=np.float64)
        return A_mean_sim - B_mean_sim

    def _calc_weat(self, X, Y, A, B) -> np.number:
        first_term = np.sum([self._calc_s(x, A, B) for x in X], dtype=np.float64)
        second_term = np.sum([self._calc_s(y, A, B) for y in Y], dtype=np.float64)
        return first_term - second_term

    def _calc_effect_size(self, X, Y, A, B) -> np.number:
        first_term = np.mean([self._calc_s(x, A, B) for x in X], dtype=np.float64)
        second_term = np.mean([self._calc_s(y, A, B) for y in Y], dtype=np.float64)

        std_dev = np.std(
            [self._calc_s(w, A, B) for w in np.concatenate((X, Y))], dtype=np.float64
        )

        return (first_term - second_term) / std_dev

    def _calc_p_value(
        self,
        target_embeddings: List[EmbeddingDict],
        attribute_embeddings: List[EmbeddingDict],
        original_score: np.number,
        iterations: int,
        method: str,
        test_type: str,
        verbose: bool,
    ):
        # TODO: Add joblib or other library to parallelize this function.
        # TODO: Test this function
        # TODO: Implement exact and bootstrap methods
        # TODO: Refactor this function to be able to work with other metrics.
        # maybe this function could be extended from the basemetric class.

        if verbose:
            logging.info(f"weat_original_result {original_score}")

        if method == "exact":
            raise NotImplementedError
        if method != "approximate":
            raise Exception(
                f'p value method should be "exact", "approximate"' f", got {method}."
            )

        # Choose the type of test to be calculated.
        if test_type == "left-sided":

            def test_function(calculated, original):
                return calculated < original

        elif test_type == "right-sided":

            def test_function(calculated, original):
                return calculated > original

        elif test_type == "two-sided":

            def test_function(calculated, original):
                return np.abs(calculated) > original

        else:
            raise Exception(
                f'p value test type should be "left-sided", "right-sided" '
                f'or "two-sided", got {test_type}'
            )

        if not isinstance(iterations, (int, float)):
            raise TypeError(
                f"p value iterations should be int instance, " f"got {iterations}."
            )

        if not isinstance(verbose, bool):
            raise TypeError(f"verbose should be bool instance, got {verbose}.")

        # get attribute embeddings
        attribute_0 = list(attribute_embeddings[0].values())
        attribute_1 = list(attribute_embeddings[1].values())

        # generate the pool of target and attribute embeddings.
        target_0_dict, target_1_dict = target_embeddings
        pool_target_sets = {**target_0_dict, **target_1_dict}
        pool_target_words: List[str] = list(pool_target_sets.keys())

        len_target_0 = len(target_0_dict)
        number_of_target_words = len(pool_target_words)

        total_permutations = math.factorial(number_of_target_words)
        runs = np.min((iterations, total_permutations))

        permutations_seen: Set[Tuple] = set()

        if verbose:
            logging.info(
                f"Number of possible total permutations: {total_permutations}. "
                f"Maximum iterations allowed: {runs}"
            )

        count_pass_function = 0

        while len(permutations_seen) < runs:
            if verbose and len(permutations_seen) % 500 == 0:
                logging.info(f"WEAT p-value: {len(permutations_seen)} / {runs} runs")

            permutation = tuple(
                np.random.choice(
                    pool_target_words, size=number_of_target_words
                ).tolist()
            )
            if permutation not in permutations_seen:
                X_i_words = list(permutation[0:len_target_0])
                Y_i_words = list(permutation[len_target_0:])

                X_i = np.array([pool_target_sets[word] for word in X_i_words])
                Y_i = np.array([pool_target_sets[word] for word in Y_i_words])

                curr_permutation_weat = self._calc_weat(
                    X_i, Y_i, attribute_0, attribute_1
                )

                if test_function(curr_permutation_weat, original_score):
                    count_pass_function += 1

                permutations_seen.add(permutation)

        p_value = (count_pass_function + 1) / (
            runs + 1
        )  # to make p-value unbiased estimator

        if verbose:
            logging.info(
                f"Number of runs: {runs}, Permutations that pass the test function type:"
                f"{count_pass_function}, p-value: {p_value}"
            )
        return p_value

    def run_query(
        self,
        query: Query,
<<<<<<< HEAD
        word_embedding: BaseModel,
=======
        model: WordEmbeddingModel,
>>>>>>> 3daebeab
        return_effect_size: bool = False,
        calculate_p_value: bool = False,
        p_value_test_type: str = "right-sided",
        p_value_method: str = "approximate",
        p_value_iterations: int = 10000,
        p_value_verbose: bool = False,
        lost_vocabulary_threshold: float = 0.2,
        preprocessors: List[Dict[str, Union[str, bool, Callable]]] = [{}],
        strategy: str = "first",
        normalize: bool = False,
        warn_not_found_words: bool = False,
        *args: Any,
        **kwargs: Any,
    ) -> Dict[str, Any]:
        """Calculate the WEAT metric over the provided parameters.

        Parameters
        ----------
        query : Query
            A Query object that contains the target and attribute sets to be tested.

<<<<<<< HEAD
        word_embedding_model : BaseModel
            An object containing a word embedding model.
=======
        model : WordEmbeddingModel
            A word embedding model.
>>>>>>> 3daebeab

        return_effect_size : bool, optional
            Specifies if the returned score in 'result' field of results dict
            is by default WEAT effect size metric, by default False

        calculate_p_value : bool, optional
            Specifies whether the p-value will be calculated through a permutation test.
            Warning: This can increase the computing time quite a lot, by default False.

        p_value_test_type : {'left-sided', 'right-sided', 'two-sided}, optional
            When calculating the p-value, specify the type of test to be performed.
            The options are 'left-sided', 'right-sided' and 'two-sided
            , by default 'right-sided'

        p_value_method : {'exact', 'approximate'}, optional
            When calculating the p-value, specify the method for calculating the
            p-value. This can be 'exact 'and 'approximate'.
            by default 'approximate'.

        p_value_iterations : int, optional
            If the p-value is calculated and the chosen method is 'approximate',
            it specifies the number of iterations that will be performed
            , by default 10000.

        p_value_verbose : bool, optional
            In case of calculating the p-value, specify if notification messages
            will be logged during its calculation., by default False.

        lost_vocabulary_threshold : float, optional
            Specifies the proportional limit of words that any set of the query is
            allowed to lose when transforming its words into embeddings.
            In the case that any set of the query loses proportionally more words
            than this limit, the result values will be np.nan, by default 0.2

        preprocessors : List[Dict[str, Union[str, bool, Callable]]]
            A list with preprocessor options.

            A ``preprocessor`` is a dictionary that specifies what processing(s) are
            performed on each word before it is looked up in the model vocabulary.
            For example, the ``preprocessor``
            ``{'lowecase': True, 'strip_accents': True}`` allows you to lowercase
            and remove the accent from each word before searching for them in the
            model vocabulary. Note that an empty dictionary ``{}`` indicates that no
            preprocessing is done.

            The possible options for a preprocessor are:

            *   ``lowercase``: ``bool``. Indicates that the words are transformed to
                lowercase.
            *   ``uppercase``: ``bool``. Indicates that the words are transformed to
                uppercase.
            *   ``titlecase``: ``bool``. Indicates that the words are transformed to
                titlecase.
            *   ``strip_accents``: ``bool``, ``{'ascii', 'unicode'}``: Specifies that
                the accents of the words are eliminated. The stripping type can be
                specified. True uses ‘unicode’ by default.
            *   ``preprocessor``: ``Callable``. It receives a function that operates
                on each word. In the case of specifying a function, it overrides the
                default preprocessor (i.e., the previous options stop working).

            A list of preprocessor options allows you to search for several
            variants of the words into the model. For example, the preprocessors
            ``[{}, {"lowercase": True, "strip_accents": True}]``
            ``{}`` allows first to search for the original words in the vocabulary of
            the model. In case some of them are not found,
            ``{"lowercase": True, "strip_accents": True}`` is executed on these words
            and then they are searched in the model vocabulary.

        strategy : str, optional
            The strategy indicates how it will use the preprocessed words: 'first' will
            include only the first transformed word found. all' will include all
            transformed words found, by default "first".

        normalize : bool, optional
            True indicates that embeddings will be normalized, by default False

        warn_not_found_words : bool, optional
            Specifies if the function will warn (in the logger)
            the words that were not found in the model's vocabulary, by default False.

        Returns
        -------
        Dict[str, Any]
            A dictionary with the query name, the resulting score of the metric,
            and the scores of WEAT and the effect size of the metric.

        Examples
        --------
        >>> from wefe.query import Query
        >>> from wefe.utils import load_test_model
        >>> from wefe.metrics import WEAT
        >>>
        >>> # define the query
        >>> query = Query(
        ...     target_sets=[
        ...         ["female", "woman", "girl", "sister", "she", "her", "hers",
        ...          "daughter"],
        ...         ["male", "man", "boy", "brother", "he", "him", "his", "son"],
        ...     ],
        ...     attribute_sets=[
        ...         ["home", "parents", "children", "family", "cousins", "marriage",
        ...          "wedding", "relatives",
        ...         ],
        ...         ["executive", "management", "professional", "corporation", "salary",
        ...          "office", "business", "career",
        ...         ],
        ...     ],
        ...     target_sets_names=["Female terms", "Male Terms"],
        ...     attribute_sets_names=["Family", "Careers"],
        ... )
        >>>
        >>> # load the model (in this case, the test model included in wefe)
        >>> model = load_test_model()
        >>>
        >>> # instance the metric and run the query
        >>> WEAT().run_query(query, model) # doctest: +SKIP
        {'query_name': 'Female terms and Male Terms wrt Family and Careers',
        'result': 0.4634388245467562,
        'weat': 0.4634388245467562,
        'effect_size': 0.45076532408312986,
        'p_value': nan}
        >>>
        >>>
        >>> # if you want to return the effect size as result value, use
        >>> # return_effect_size parameter as True while running the query.
        >>> WEAT().run_query(query, model, return_effect_size=True) # doctest: +SKIP
        {'query_name': 'Female terms and Male Terms wrt Family and Careers',
        'result': 0.45076532408312986,
        'weat': 0.4634388245467562,
        'effect_size': 0.45076532408312986,
        'p_value': nan}
        >>>
        >>>
        >>> # if you want the embeddings to be normalized before calculating the metrics
        >>> # use the normalize parameter as True before executing the query.
        >>> WEAT().run_query(query, model, normalize=True) # doctest: +SKIP
        {'query_name': 'Female terms and Male Terms wrt Family and Careers',
        'result': 0.4634388248814503,
        'weat': 0.4634388248814503,
        'effect_size': 0.4507653062895615,
        'p_value': nan}


        """
        # check the types of the provided arguments (only the defaults).
        self._check_input(query, model, locals())

        # transform query word sets into embeddings
        embeddings = get_embeddings_from_query(
            model=model,
            query=query,
            lost_vocabulary_threshold=lost_vocabulary_threshold,
            preprocessors=preprocessors,
            strategy=strategy,
            normalize=normalize,
            warn_not_found_words=warn_not_found_words,
        )

        # if there is any/some set has less words than the allowed limit,
        # return the default value (nan)
        if embeddings is None:
            return {
                "query_name": query.query_name,
                "result": np.nan,
                "weat": np.nan,
                "effect_size": np.nan,
            }

        # get the targets and attribute sets transformed into embeddings.
        target_sets, attribute_sets = embeddings

        # get only the embeddings of the sets.
        target_embeddings = list(target_sets.values())
        attribute_embeddings = list(attribute_sets.values())

        target_0 = list(target_embeddings[0].values())
        target_1 = list(target_embeddings[1].values())
        attribute_0 = list(attribute_embeddings[0].values())
        attribute_1 = list(attribute_embeddings[1].values())

        # if the requested value is the effect size:
        weat_effect_size = self._calc_effect_size(
            target_0, target_1, attribute_0, attribute_1
        )
        weat = self._calc_weat(target_0, target_1, attribute_0, attribute_1)

        if calculate_p_value:
            p_value = self._calc_p_value(
                target_embeddings=target_embeddings,
                attribute_embeddings=attribute_embeddings,
                original_score=weat,
                test_type=p_value_test_type,
                method=p_value_method,
                iterations=p_value_iterations,
                verbose=p_value_verbose,
            )
        else:
            p_value = np.nan

        # return in result field effect_size
        if return_effect_size:
            return {
                "query_name": query.query_name,
                "result": weat_effect_size,
                "weat": weat,
                "effect_size": weat_effect_size,
                "p_value": p_value,
            }

        # return in result field weat
        return {
            "query_name": query.query_name,
            "result": weat,
            "weat": weat,
            "effect_size": weat_effect_size,
            "p_value": p_value,
        }
<|MERGE_RESOLUTION|>--- conflicted
+++ resolved
@@ -1,427 +1,414 @@
-"""Word Embedding Assosiation Test (WEAT) metric implementation."""
-import logging
-import math
-from typing import Any, Callable, Dict, List, Set, Tuple, Union
-
-import numpy as np
-from sklearn.metrics.pairwise import cosine_similarity
-from wefe.metrics.base_metric import BaseMetric
-<<<<<<< HEAD
-from wefe.models.base_model import (EmbeddingDict, BaseModel)
-=======
->>>>>>> 3daebeab
-from wefe.preprocessing import get_embeddings_from_query
-from wefe.query import Query
-from wefe.word_embedding_model import EmbeddingDict, WordEmbeddingModel
-
-
-class WEAT(BaseMetric):
-    """Word Embedding Association Test (WEAT).
-
-    The metric was originally proposed in [1].
-    It measures the degree of association between two sets of target words and
-    two sets of attribute words through a permutation test.
-
-
-    References
-    ----------
-    | [1]: Aylin Caliskan, Joanna J Bryson, and Arvind Narayanan. Semantics derived
-    | automatically from language corpora contain human-like biases.
-    | Science, 356(6334):183–186, 2017.
-    """
-
-    metric_template = (2, 2)
-    metric_name = "Word Embedding Association Test"
-    metric_short_name = "WEAT"
-
-    def _calc_s(self, w, A, B) -> np.number:
-
-        A_mean_sim = np.mean(cosine_similarity([w], A), dtype=np.float64)
-        B_mean_sim = np.mean(cosine_similarity([w], B), dtype=np.float64)
-        return A_mean_sim - B_mean_sim
-
-    def _calc_weat(self, X, Y, A, B) -> np.number:
-        first_term = np.sum([self._calc_s(x, A, B) for x in X], dtype=np.float64)
-        second_term = np.sum([self._calc_s(y, A, B) for y in Y], dtype=np.float64)
-        return first_term - second_term
-
-    def _calc_effect_size(self, X, Y, A, B) -> np.number:
-        first_term = np.mean([self._calc_s(x, A, B) for x in X], dtype=np.float64)
-        second_term = np.mean([self._calc_s(y, A, B) for y in Y], dtype=np.float64)
-
-        std_dev = np.std(
-            [self._calc_s(w, A, B) for w in np.concatenate((X, Y))], dtype=np.float64
-        )
-
-        return (first_term - second_term) / std_dev
-
-    def _calc_p_value(
-        self,
-        target_embeddings: List[EmbeddingDict],
-        attribute_embeddings: List[EmbeddingDict],
-        original_score: np.number,
-        iterations: int,
-        method: str,
-        test_type: str,
-        verbose: bool,
-    ):
-        # TODO: Add joblib or other library to parallelize this function.
-        # TODO: Test this function
-        # TODO: Implement exact and bootstrap methods
-        # TODO: Refactor this function to be able to work with other metrics.
-        # maybe this function could be extended from the basemetric class.
-
-        if verbose:
-            logging.info(f"weat_original_result {original_score}")
-
-        if method == "exact":
-            raise NotImplementedError
-        if method != "approximate":
-            raise Exception(
-                f'p value method should be "exact", "approximate"' f", got {method}."
-            )
-
-        # Choose the type of test to be calculated.
-        if test_type == "left-sided":
-
-            def test_function(calculated, original):
-                return calculated < original
-
-        elif test_type == "right-sided":
-
-            def test_function(calculated, original):
-                return calculated > original
-
-        elif test_type == "two-sided":
-
-            def test_function(calculated, original):
-                return np.abs(calculated) > original
-
-        else:
-            raise Exception(
-                f'p value test type should be "left-sided", "right-sided" '
-                f'or "two-sided", got {test_type}'
-            )
-
-        if not isinstance(iterations, (int, float)):
-            raise TypeError(
-                f"p value iterations should be int instance, " f"got {iterations}."
-            )
-
-        if not isinstance(verbose, bool):
-            raise TypeError(f"verbose should be bool instance, got {verbose}.")
-
-        # get attribute embeddings
-        attribute_0 = list(attribute_embeddings[0].values())
-        attribute_1 = list(attribute_embeddings[1].values())
-
-        # generate the pool of target and attribute embeddings.
-        target_0_dict, target_1_dict = target_embeddings
-        pool_target_sets = {**target_0_dict, **target_1_dict}
-        pool_target_words: List[str] = list(pool_target_sets.keys())
-
-        len_target_0 = len(target_0_dict)
-        number_of_target_words = len(pool_target_words)
-
-        total_permutations = math.factorial(number_of_target_words)
-        runs = np.min((iterations, total_permutations))
-
-        permutations_seen: Set[Tuple] = set()
-
-        if verbose:
-            logging.info(
-                f"Number of possible total permutations: {total_permutations}. "
-                f"Maximum iterations allowed: {runs}"
-            )
-
-        count_pass_function = 0
-
-        while len(permutations_seen) < runs:
-            if verbose and len(permutations_seen) % 500 == 0:
-                logging.info(f"WEAT p-value: {len(permutations_seen)} / {runs} runs")
-
-            permutation = tuple(
-                np.random.choice(
-                    pool_target_words, size=number_of_target_words
-                ).tolist()
-            )
-            if permutation not in permutations_seen:
-                X_i_words = list(permutation[0:len_target_0])
-                Y_i_words = list(permutation[len_target_0:])
-
-                X_i = np.array([pool_target_sets[word] for word in X_i_words])
-                Y_i = np.array([pool_target_sets[word] for word in Y_i_words])
-
-                curr_permutation_weat = self._calc_weat(
-                    X_i, Y_i, attribute_0, attribute_1
-                )
-
-                if test_function(curr_permutation_weat, original_score):
-                    count_pass_function += 1
-
-                permutations_seen.add(permutation)
-
-        p_value = (count_pass_function + 1) / (
-            runs + 1
-        )  # to make p-value unbiased estimator
-
-        if verbose:
-            logging.info(
-                f"Number of runs: {runs}, Permutations that pass the test function type:"
-                f"{count_pass_function}, p-value: {p_value}"
-            )
-        return p_value
-
-    def run_query(
-        self,
-        query: Query,
-<<<<<<< HEAD
-        word_embedding: BaseModel,
-=======
-        model: WordEmbeddingModel,
->>>>>>> 3daebeab
-        return_effect_size: bool = False,
-        calculate_p_value: bool = False,
-        p_value_test_type: str = "right-sided",
-        p_value_method: str = "approximate",
-        p_value_iterations: int = 10000,
-        p_value_verbose: bool = False,
-        lost_vocabulary_threshold: float = 0.2,
-        preprocessors: List[Dict[str, Union[str, bool, Callable]]] = [{}],
-        strategy: str = "first",
-        normalize: bool = False,
-        warn_not_found_words: bool = False,
-        *args: Any,
-        **kwargs: Any,
-    ) -> Dict[str, Any]:
-        """Calculate the WEAT metric over the provided parameters.
-
-        Parameters
-        ----------
-        query : Query
-            A Query object that contains the target and attribute sets to be tested.
-
-<<<<<<< HEAD
-        word_embedding_model : BaseModel
-            An object containing a word embedding model.
-=======
-        model : WordEmbeddingModel
-            A word embedding model.
->>>>>>> 3daebeab
-
-        return_effect_size : bool, optional
-            Specifies if the returned score in 'result' field of results dict
-            is by default WEAT effect size metric, by default False
-
-        calculate_p_value : bool, optional
-            Specifies whether the p-value will be calculated through a permutation test.
-            Warning: This can increase the computing time quite a lot, by default False.
-
-        p_value_test_type : {'left-sided', 'right-sided', 'two-sided}, optional
-            When calculating the p-value, specify the type of test to be performed.
-            The options are 'left-sided', 'right-sided' and 'two-sided
-            , by default 'right-sided'
-
-        p_value_method : {'exact', 'approximate'}, optional
-            When calculating the p-value, specify the method for calculating the
-            p-value. This can be 'exact 'and 'approximate'.
-            by default 'approximate'.
-
-        p_value_iterations : int, optional
-            If the p-value is calculated and the chosen method is 'approximate',
-            it specifies the number of iterations that will be performed
-            , by default 10000.
-
-        p_value_verbose : bool, optional
-            In case of calculating the p-value, specify if notification messages
-            will be logged during its calculation., by default False.
-
-        lost_vocabulary_threshold : float, optional
-            Specifies the proportional limit of words that any set of the query is
-            allowed to lose when transforming its words into embeddings.
-            In the case that any set of the query loses proportionally more words
-            than this limit, the result values will be np.nan, by default 0.2
-
-        preprocessors : List[Dict[str, Union[str, bool, Callable]]]
-            A list with preprocessor options.
-
-            A ``preprocessor`` is a dictionary that specifies what processing(s) are
-            performed on each word before it is looked up in the model vocabulary.
-            For example, the ``preprocessor``
-            ``{'lowecase': True, 'strip_accents': True}`` allows you to lowercase
-            and remove the accent from each word before searching for them in the
-            model vocabulary. Note that an empty dictionary ``{}`` indicates that no
-            preprocessing is done.
-
-            The possible options for a preprocessor are:
-
-            *   ``lowercase``: ``bool``. Indicates that the words are transformed to
-                lowercase.
-            *   ``uppercase``: ``bool``. Indicates that the words are transformed to
-                uppercase.
-            *   ``titlecase``: ``bool``. Indicates that the words are transformed to
-                titlecase.
-            *   ``strip_accents``: ``bool``, ``{'ascii', 'unicode'}``: Specifies that
-                the accents of the words are eliminated. The stripping type can be
-                specified. True uses ‘unicode’ by default.
-            *   ``preprocessor``: ``Callable``. It receives a function that operates
-                on each word. In the case of specifying a function, it overrides the
-                default preprocessor (i.e., the previous options stop working).
-
-            A list of preprocessor options allows you to search for several
-            variants of the words into the model. For example, the preprocessors
-            ``[{}, {"lowercase": True, "strip_accents": True}]``
-            ``{}`` allows first to search for the original words in the vocabulary of
-            the model. In case some of them are not found,
-            ``{"lowercase": True, "strip_accents": True}`` is executed on these words
-            and then they are searched in the model vocabulary.
-
-        strategy : str, optional
-            The strategy indicates how it will use the preprocessed words: 'first' will
-            include only the first transformed word found. all' will include all
-            transformed words found, by default "first".
-
-        normalize : bool, optional
-            True indicates that embeddings will be normalized, by default False
-
-        warn_not_found_words : bool, optional
-            Specifies if the function will warn (in the logger)
-            the words that were not found in the model's vocabulary, by default False.
-
-        Returns
-        -------
-        Dict[str, Any]
-            A dictionary with the query name, the resulting score of the metric,
-            and the scores of WEAT and the effect size of the metric.
-
-        Examples
-        --------
-        >>> from wefe.query import Query
-        >>> from wefe.utils import load_test_model
-        >>> from wefe.metrics import WEAT
-        >>>
-        >>> # define the query
-        >>> query = Query(
-        ...     target_sets=[
-        ...         ["female", "woman", "girl", "sister", "she", "her", "hers",
-        ...          "daughter"],
-        ...         ["male", "man", "boy", "brother", "he", "him", "his", "son"],
-        ...     ],
-        ...     attribute_sets=[
-        ...         ["home", "parents", "children", "family", "cousins", "marriage",
-        ...          "wedding", "relatives",
-        ...         ],
-        ...         ["executive", "management", "professional", "corporation", "salary",
-        ...          "office", "business", "career",
-        ...         ],
-        ...     ],
-        ...     target_sets_names=["Female terms", "Male Terms"],
-        ...     attribute_sets_names=["Family", "Careers"],
-        ... )
-        >>>
-        >>> # load the model (in this case, the test model included in wefe)
-        >>> model = load_test_model()
-        >>>
-        >>> # instance the metric and run the query
-        >>> WEAT().run_query(query, model) # doctest: +SKIP
-        {'query_name': 'Female terms and Male Terms wrt Family and Careers',
-        'result': 0.4634388245467562,
-        'weat': 0.4634388245467562,
-        'effect_size': 0.45076532408312986,
-        'p_value': nan}
-        >>>
-        >>>
-        >>> # if you want to return the effect size as result value, use
-        >>> # return_effect_size parameter as True while running the query.
-        >>> WEAT().run_query(query, model, return_effect_size=True) # doctest: +SKIP
-        {'query_name': 'Female terms and Male Terms wrt Family and Careers',
-        'result': 0.45076532408312986,
-        'weat': 0.4634388245467562,
-        'effect_size': 0.45076532408312986,
-        'p_value': nan}
-        >>>
-        >>>
-        >>> # if you want the embeddings to be normalized before calculating the metrics
-        >>> # use the normalize parameter as True before executing the query.
-        >>> WEAT().run_query(query, model, normalize=True) # doctest: +SKIP
-        {'query_name': 'Female terms and Male Terms wrt Family and Careers',
-        'result': 0.4634388248814503,
-        'weat': 0.4634388248814503,
-        'effect_size': 0.4507653062895615,
-        'p_value': nan}
-
-
-        """
-        # check the types of the provided arguments (only the defaults).
-        self._check_input(query, model, locals())
-
-        # transform query word sets into embeddings
-        embeddings = get_embeddings_from_query(
-            model=model,
-            query=query,
-            lost_vocabulary_threshold=lost_vocabulary_threshold,
-            preprocessors=preprocessors,
-            strategy=strategy,
-            normalize=normalize,
-            warn_not_found_words=warn_not_found_words,
-        )
-
-        # if there is any/some set has less words than the allowed limit,
-        # return the default value (nan)
-        if embeddings is None:
-            return {
-                "query_name": query.query_name,
-                "result": np.nan,
-                "weat": np.nan,
-                "effect_size": np.nan,
-            }
-
-        # get the targets and attribute sets transformed into embeddings.
-        target_sets, attribute_sets = embeddings
-
-        # get only the embeddings of the sets.
-        target_embeddings = list(target_sets.values())
-        attribute_embeddings = list(attribute_sets.values())
-
-        target_0 = list(target_embeddings[0].values())
-        target_1 = list(target_embeddings[1].values())
-        attribute_0 = list(attribute_embeddings[0].values())
-        attribute_1 = list(attribute_embeddings[1].values())
-
-        # if the requested value is the effect size:
-        weat_effect_size = self._calc_effect_size(
-            target_0, target_1, attribute_0, attribute_1
-        )
-        weat = self._calc_weat(target_0, target_1, attribute_0, attribute_1)
-
-        if calculate_p_value:
-            p_value = self._calc_p_value(
-                target_embeddings=target_embeddings,
-                attribute_embeddings=attribute_embeddings,
-                original_score=weat,
-                test_type=p_value_test_type,
-                method=p_value_method,
-                iterations=p_value_iterations,
-                verbose=p_value_verbose,
-            )
-        else:
-            p_value = np.nan
-
-        # return in result field effect_size
-        if return_effect_size:
-            return {
-                "query_name": query.query_name,
-                "result": weat_effect_size,
-                "weat": weat,
-                "effect_size": weat_effect_size,
-                "p_value": p_value,
-            }
-
-        # return in result field weat
-        return {
-            "query_name": query.query_name,
-            "result": weat,
-            "weat": weat,
-            "effect_size": weat_effect_size,
-            "p_value": p_value,
-        }
+"""Word Embedding Assosiation Test (WEAT) metric implementation."""
+import logging
+import math
+from typing import Any, Callable, Dict, List, Set, Tuple, Union
+
+import numpy as np
+from sklearn.metrics.pairwise import cosine_similarity
+from wefe.metrics.base_metric import BaseMetric
+from wefe.preprocessing import get_embeddings_from_query
+from wefe.query import Query
+from wefe.models.base_model import EmbeddingDict, BaseModel
+
+
+class WEAT(BaseMetric):
+    """Word Embedding Association Test (WEAT).
+
+    The metric was originally proposed in [1].
+    It measures the degree of association between two sets of target words and
+    two sets of attribute words through a permutation test.
+
+
+    References
+    ----------
+    | [1]: Aylin Caliskan, Joanna J Bryson, and Arvind Narayanan. Semantics derived
+    | automatically from language corpora contain human-like biases.
+    | Science, 356(6334):183–186, 2017.
+    """
+
+    metric_template = (2, 2)
+    metric_name = "Word Embedding Association Test"
+    metric_short_name = "WEAT"
+
+    def _calc_s(self, w, A, B) -> np.number:
+
+        A_mean_sim = np.mean(cosine_similarity([w], A), dtype=np.float64)
+        B_mean_sim = np.mean(cosine_similarity([w], B), dtype=np.float64)
+        return A_mean_sim - B_mean_sim
+
+    def _calc_weat(self, X, Y, A, B) -> np.number:
+        first_term = np.sum([self._calc_s(x, A, B) for x in X], dtype=np.float64)
+        second_term = np.sum([self._calc_s(y, A, B) for y in Y], dtype=np.float64)
+        return first_term - second_term
+
+    def _calc_effect_size(self, X, Y, A, B) -> np.number:
+        first_term = np.mean([self._calc_s(x, A, B) for x in X], dtype=np.float64)
+        second_term = np.mean([self._calc_s(y, A, B) for y in Y], dtype=np.float64)
+
+        std_dev = np.std(
+            [self._calc_s(w, A, B) for w in np.concatenate((X, Y))], dtype=np.float64
+        )
+
+        return (first_term - second_term) / std_dev
+
+    def _calc_p_value(
+        self,
+        target_embeddings: List[EmbeddingDict],
+        attribute_embeddings: List[EmbeddingDict],
+        original_score: np.number,
+        iterations: int,
+        method: str,
+        test_type: str,
+        verbose: bool,
+    ):
+        # TODO: Add joblib or other library to parallelize this function.
+        # TODO: Test this function
+        # TODO: Implement exact and bootstrap methods
+        # TODO: Refactor this function to be able to work with other metrics.
+        # maybe this function could be extended from the basemetric class.
+
+        if verbose:
+            logging.info(f"weat_original_result {original_score}")
+
+        if method == "exact":
+            raise NotImplementedError
+        if method != "approximate":
+            raise Exception(
+                f'p value method should be "exact", "approximate"' f", got {method}."
+            )
+
+        # Choose the type of test to be calculated.
+        if test_type == "left-sided":
+
+            def test_function(calculated, original):
+                return calculated < original
+
+        elif test_type == "right-sided":
+
+            def test_function(calculated, original):
+                return calculated > original
+
+        elif test_type == "two-sided":
+
+            def test_function(calculated, original):
+                return np.abs(calculated) > original
+
+        else:
+            raise Exception(
+                f'p value test type should be "left-sided", "right-sided" '
+                f'or "two-sided", got {test_type}'
+            )
+
+        if not isinstance(iterations, (int, float)):
+            raise TypeError(
+                f"p value iterations should be int instance, " f"got {iterations}."
+            )
+
+        if not isinstance(verbose, bool):
+            raise TypeError(f"verbose should be bool instance, got {verbose}.")
+
+        # get attribute embeddings
+        attribute_0 = list(attribute_embeddings[0].values())
+        attribute_1 = list(attribute_embeddings[1].values())
+
+        # generate the pool of target and attribute embeddings.
+        target_0_dict, target_1_dict = target_embeddings
+        pool_target_sets = {**target_0_dict, **target_1_dict}
+        pool_target_words: List[str] = list(pool_target_sets.keys())
+
+        len_target_0 = len(target_0_dict)
+        number_of_target_words = len(pool_target_words)
+
+        total_permutations = math.factorial(number_of_target_words)
+        runs = np.min((iterations, total_permutations))
+
+        permutations_seen: Set[Tuple] = set()
+
+        if verbose:
+            logging.info(
+                f"Number of possible total permutations: {total_permutations}. "
+                f"Maximum iterations allowed: {runs}"
+            )
+
+        count_pass_function = 0
+
+        while len(permutations_seen) < runs:
+            if verbose and len(permutations_seen) % 500 == 0:
+                logging.info(f"WEAT p-value: {len(permutations_seen)} / {runs} runs")
+
+            permutation = tuple(
+                np.random.choice(
+                    pool_target_words, size=number_of_target_words
+                ).tolist()
+            )
+            if permutation not in permutations_seen:
+                X_i_words = list(permutation[0:len_target_0])
+                Y_i_words = list(permutation[len_target_0:])
+
+                X_i = np.array([pool_target_sets[word] for word in X_i_words])
+                Y_i = np.array([pool_target_sets[word] for word in Y_i_words])
+
+                curr_permutation_weat = self._calc_weat(
+                    X_i, Y_i, attribute_0, attribute_1
+                )
+
+                if test_function(curr_permutation_weat, original_score):
+                    count_pass_function += 1
+
+                permutations_seen.add(permutation)
+
+        p_value = (count_pass_function + 1) / (
+            runs + 1
+        )  # to make p-value unbiased estimator
+
+        if verbose:
+            logging.info(
+                f"Number of runs: {runs}, Permutations that pass the test function type:"
+                f"{count_pass_function}, p-value: {p_value}"
+            )
+        return p_value
+
+    def run_query(
+        self,
+        query: Query,
+        word_embedding: BaseModel,
+        return_effect_size: bool = False,
+        calculate_p_value: bool = False,
+        p_value_test_type: str = "right-sided",
+        p_value_method: str = "approximate",
+        p_value_iterations: int = 10000,
+        p_value_verbose: bool = False,
+        lost_vocabulary_threshold: float = 0.2,
+        preprocessors: List[Dict[str, Union[str, bool, Callable]]] = [{}],
+        strategy: str = "first",
+        normalize: bool = False,
+        warn_not_found_words: bool = False,
+        *args: Any,
+        **kwargs: Any,
+    ) -> Dict[str, Any]:
+        """Calculate the WEAT metric over the provided parameters.
+
+        Parameters
+        ----------
+        query : Query
+            A Query object that contains the target and attribute sets to be tested.
+
+        word_embedding_model : BaseModel
+            An object containing a word embedding model.
+
+        return_effect_size : bool, optional
+            Specifies if the returned score in 'result' field of results dict
+            is by default WEAT effect size metric, by default False
+
+        calculate_p_value : bool, optional
+            Specifies whether the p-value will be calculated through a permutation test.
+            Warning: This can increase the computing time quite a lot, by default False.
+
+        p_value_test_type : {'left-sided', 'right-sided', 'two-sided}, optional
+            When calculating the p-value, specify the type of test to be performed.
+            The options are 'left-sided', 'right-sided' and 'two-sided
+            , by default 'right-sided'
+
+        p_value_method : {'exact', 'approximate'}, optional
+            When calculating the p-value, specify the method for calculating the
+            p-value. This can be 'exact 'and 'approximate'.
+            by default 'approximate'.
+
+        p_value_iterations : int, optional
+            If the p-value is calculated and the chosen method is 'approximate',
+            it specifies the number of iterations that will be performed
+            , by default 10000.
+
+        p_value_verbose : bool, optional
+            In case of calculating the p-value, specify if notification messages
+            will be logged during its calculation., by default False.
+
+        lost_vocabulary_threshold : float, optional
+            Specifies the proportional limit of words that any set of the query is
+            allowed to lose when transforming its words into embeddings.
+            In the case that any set of the query loses proportionally more words
+            than this limit, the result values will be np.nan, by default 0.2
+
+        preprocessors : List[Dict[str, Union[str, bool, Callable]]]
+            A list with preprocessor options.
+
+            A ``preprocessor`` is a dictionary that specifies what processing(s) are
+            performed on each word before it is looked up in the model vocabulary.
+            For example, the ``preprocessor``
+            ``{'lowecase': True, 'strip_accents': True}`` allows you to lowercase
+            and remove the accent from each word before searching for them in the
+            model vocabulary. Note that an empty dictionary ``{}`` indicates that no
+            preprocessing is done.
+
+            The possible options for a preprocessor are:
+
+            *   ``lowercase``: ``bool``. Indicates that the words are transformed to
+                lowercase.
+            *   ``uppercase``: ``bool``. Indicates that the words are transformed to
+                uppercase.
+            *   ``titlecase``: ``bool``. Indicates that the words are transformed to
+                titlecase.
+            *   ``strip_accents``: ``bool``, ``{'ascii', 'unicode'}``: Specifies that
+                the accents of the words are eliminated. The stripping type can be
+                specified. True uses ‘unicode’ by default.
+            *   ``preprocessor``: ``Callable``. It receives a function that operates
+                on each word. In the case of specifying a function, it overrides the
+                default preprocessor (i.e., the previous options stop working).
+
+            A list of preprocessor options allows you to search for several
+            variants of the words into the model. For example, the preprocessors
+            ``[{}, {"lowercase": True, "strip_accents": True}]``
+            ``{}`` allows first to search for the original words in the vocabulary of
+            the model. In case some of them are not found,
+            ``{"lowercase": True, "strip_accents": True}`` is executed on these words
+            and then they are searched in the model vocabulary.
+
+        strategy : str, optional
+            The strategy indicates how it will use the preprocessed words: 'first' will
+            include only the first transformed word found. all' will include all
+            transformed words found, by default "first".
+
+        normalize : bool, optional
+            True indicates that embeddings will be normalized, by default False
+
+        warn_not_found_words : bool, optional
+            Specifies if the function will warn (in the logger)
+            the words that were not found in the model's vocabulary, by default False.
+
+        Returns
+        -------
+        Dict[str, Any]
+            A dictionary with the query name, the resulting score of the metric,
+            and the scores of WEAT and the effect size of the metric.
+
+        Examples
+        --------
+        >>> from wefe.query import Query
+        >>> from wefe.utils import load_test_model
+        >>> from wefe.metrics import WEAT
+        >>>
+        >>> # define the query
+        >>> query = Query(
+        ...     target_sets=[
+        ...         ["female", "woman", "girl", "sister", "she", "her", "hers",
+        ...          "daughter"],
+        ...         ["male", "man", "boy", "brother", "he", "him", "his", "son"],
+        ...     ],
+        ...     attribute_sets=[
+        ...         ["home", "parents", "children", "family", "cousins", "marriage",
+        ...          "wedding", "relatives",
+        ...         ],
+        ...         ["executive", "management", "professional", "corporation", "salary",
+        ...          "office", "business", "career",
+        ...         ],
+        ...     ],
+        ...     target_sets_names=["Female terms", "Male Terms"],
+        ...     attribute_sets_names=["Family", "Careers"],
+        ... )
+        >>>
+        >>> # load the model (in this case, the test model included in wefe)
+        >>> model = load_test_model()
+        >>>
+        >>> # instance the metric and run the query
+        >>> WEAT().run_query(query, model) # doctest: +SKIP
+        {'query_name': 'Female terms and Male Terms wrt Family and Careers',
+        'result': 0.4634388245467562,
+        'weat': 0.4634388245467562,
+        'effect_size': 0.45076532408312986,
+        'p_value': nan}
+        >>>
+        >>>
+        >>> # if you want to return the effect size as result value, use
+        >>> # return_effect_size parameter as True while running the query.
+        >>> WEAT().run_query(query, model, return_effect_size=True) # doctest: +SKIP
+        {'query_name': 'Female terms and Male Terms wrt Family and Careers',
+        'result': 0.45076532408312986,
+        'weat': 0.4634388245467562,
+        'effect_size': 0.45076532408312986,
+        'p_value': nan}
+        >>>
+        >>>
+        >>> # if you want the embeddings to be normalized before calculating the metrics
+        >>> # use the normalize parameter as True before executing the query.
+        >>> WEAT().run_query(query, model, normalize=True) # doctest: +SKIP
+        {'query_name': 'Female terms and Male Terms wrt Family and Careers',
+        'result': 0.4634388248814503,
+        'weat': 0.4634388248814503,
+        'effect_size': 0.4507653062895615,
+        'p_value': nan}
+
+
+        """
+        # check the types of the provided arguments (only the defaults).
+        self._check_input(query, model, locals())
+
+        # transform query word sets into embeddings
+        embeddings = get_embeddings_from_query(
+            model=model,
+            query=query,
+            lost_vocabulary_threshold=lost_vocabulary_threshold,
+            preprocessors=preprocessors,
+            strategy=strategy,
+            normalize=normalize,
+            warn_not_found_words=warn_not_found_words,
+        )
+
+        # if there is any/some set has less words than the allowed limit,
+        # return the default value (nan)
+        if embeddings is None:
+            return {
+                "query_name": query.query_name,
+                "result": np.nan,
+                "weat": np.nan,
+                "effect_size": np.nan,
+            }
+
+        # get the targets and attribute sets transformed into embeddings.
+        target_sets, attribute_sets = embeddings
+
+        # get only the embeddings of the sets.
+        target_embeddings = list(target_sets.values())
+        attribute_embeddings = list(attribute_sets.values())
+
+        target_0 = list(target_embeddings[0].values())
+        target_1 = list(target_embeddings[1].values())
+        attribute_0 = list(attribute_embeddings[0].values())
+        attribute_1 = list(attribute_embeddings[1].values())
+
+        # if the requested value is the effect size:
+        weat_effect_size = self._calc_effect_size(
+            target_0, target_1, attribute_0, attribute_1
+        )
+        weat = self._calc_weat(target_0, target_1, attribute_0, attribute_1)
+
+        if calculate_p_value:
+            p_value = self._calc_p_value(
+                target_embeddings=target_embeddings,
+                attribute_embeddings=attribute_embeddings,
+                original_score=weat,
+                test_type=p_value_test_type,
+                method=p_value_method,
+                iterations=p_value_iterations,
+                verbose=p_value_verbose,
+            )
+        else:
+            p_value = np.nan
+
+        # return in result field effect_size
+        if return_effect_size:
+            return {
+                "query_name": query.query_name,
+                "result": weat_effect_size,
+                "weat": weat,
+                "effect_size": weat_effect_size,
+                "p_value": p_value,
+            }
+
+        # return in result field weat
+        return {
+            "query_name": query.query_name,
+            "result": weat,
+            "weat": weat,
+            "effect_size": weat_effect_size,
+            "p_value": p_value,
+        }