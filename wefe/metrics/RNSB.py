"""Relative Negative Sentiment Bias (RNSB) metric implementation."""
import logging
from typing import Any, Callable, Dict, List, Tuple, Union

import numpy as np
import pandas as pd
from scipy.stats import entropy
from sklearn.base import BaseEstimator
from sklearn.linear_model import LogisticRegression
from sklearn.metrics import classification_report
from sklearn.model_selection import train_test_split
from wefe.metrics.base_metric import BaseMetric
from wefe.preprocessing import get_embeddings_from_query
from wefe.query import Query
<<<<<<< HEAD
from wefe.models.base_model import BaseModel
from wefe.metrics.base_metric import BaseMetric
=======
from wefe.word_embedding_model import WordEmbeddingModel
>>>>>>> 3daebeab

logging.basicConfig(level=logging.DEBUG)


class RNSB(BaseMetric):
    """Relative Relative Negative Sentiment Bias (RNSB).

    References
    ----------
    | [1]: Chris Sweeney and Maryam Najafian. A transparent framework for evaluating
    |      unintended demographic bias in word embeddings.
    |      In Proceedings of the 57th Annual Meeting of the Association for
    |      Computational Linguistics, pages 1662–1667, 2019.
    | [2]: https://github.com/ChristopherSweeney/AIFairness/blob/master/python_notebooks/Measuring_and_Mitigating_Word_Embedding_Bias.ipynb
    """

    metric_template = ("n", 2)
    metric_name = "Relative Negative Sentiment Bias"
    metric_short_name = "RNSB"

    def _train_classifier(
        self,
        attribute_embeddings_dict: List[Dict[str, np.ndarray]],
        estimator: BaseEstimator = LogisticRegression,
        estimator_params: Dict[str, Any] = {"solver": "liblinear", "max_iter": 10000},
        random_state: Union[int, None] = None,
        print_model_evaluation: bool = False,
    ) -> Tuple[BaseEstimator, float]:
        """Train the sentiment classifier from the provided attribute embeddings.

        Parameters
        ----------
        attribute_embeddings_dict : dict[str, np.ndarray]
            A dict with the attributes keys and embeddings

        estimator : BaseEstimator, optional
            A scikit-learn classifier class that implements predict_proba function,
            by default None,

        estimator_params : dict, optional
            Parameters that will use the classifier, by default { 'solver': 'liblinear',
            'max_iter': 10000, }

        random_state : Union[int, None], optional
            A seed that allows making the execution of the query reproducible, by
            default None

        print_model_evaluation : bool, optional
            Indicates whether the classifier evaluation is printed after the
            training process is completed, by default False

        Returns
        -------
        Tuple[BaseEstimator, float]
            The trained classifier and the accuracy obtained by the model.
        """
        attribute_0_embeddings = np.array(list(attribute_embeddings_dict[0].values()))
        attribute_1_embeddings = np.array(list(attribute_embeddings_dict[1].values()))

        # generate the labels (1, -1) for each embedding
        positive_attribute_labels = np.ones(attribute_0_embeddings.shape[0])
        negative_attribute_labels = -np.ones(attribute_1_embeddings.shape[0])

        attributes_embeddings = np.concatenate(
            (attribute_0_embeddings, attribute_1_embeddings)
        )
        attributes_labels = np.concatenate(
            (negative_attribute_labels, positive_attribute_labels)
        )

        split = train_test_split(
            attributes_embeddings,
            attributes_labels,
            shuffle=True,
            random_state=random_state,
            test_size=0.1,
            stratify=attributes_labels,
        )
        X_embeddings_train, X_embeddings_test, y_train, y_test = split

        num_train_negative_examples = np.count_nonzero((y_train == -1))
        num_train_positive_examples = np.count_nonzero((y_train == 1))

        # Check the number of train and test examples.
        if num_train_positive_examples == 1:
            raise Exception(
                "After splitting the dataset using train_test_split "
                "(with test_size=0.1), the first attribute remained with 0 training "
                "examples."
            )

        if num_train_negative_examples < 1:
            raise Exception(
                "After splitting the dataset using train_test_split "
                "(with test_size=0.1), the second attribute remained with 0 training "
                "examples."
            )

        # when random_state is not none, set it on classifier params.
        if random_state is not None:
            estimator_params["random_state"] = random_state

        estimator = estimator(**estimator_params)
        estimator.fit(X_embeddings_train, y_train)

        # evaluate
        y_pred = estimator.predict(X_embeddings_test)
        score = estimator.score(X_embeddings_test, y_test)

        if print_model_evaluation:
            print(
                "Classification Report:\n{}".format(
                    classification_report(y_test, y_pred, labels=estimator.classes_)
                )
            )

        return estimator, score

    def _calc_rnsb(
        self,
        target_embeddings_dict: List[Dict[str, np.ndarray]],
        classifier: BaseEstimator,
    ) -> Tuple[np.float_, dict]:
        """Calculate the RNSB metric.

        Parameters
        ----------
        target_embeddings_dict : Dict[str, np.ndarray]
            dict with the target words and their embeddings.
        classifier : BaseEstimator
            Trained scikit-learn classifier in the previous step.

        Returns
        -------
        Tuple[np.float_, dict]
            return the calculated kl_divergence and
            negative_sentiment_probabilities in that order.
        """
        # join the embeddings and the word sets in their respective arrays
        target_embeddings_sets = [
            list(target_dict.values()) for target_dict in target_embeddings_dict
        ]
        target_words_sets = [
            list(target_dict.keys()) for target_dict in target_embeddings_dict
        ]

        # get the probabilities associated with each target word vector
        probabilities = [
            classifier.predict_proba(target_embeddings)
            for target_embeddings in target_embeddings_sets
        ]

        # extract only the negative sentiment probability for each word
        negative_probabilities = np.concatenate(
            [probability[:, 1].flatten() for probability in probabilities]
        )

        # normalization of the probabilities
        normalized_negative_probabilities = np.array(
            negative_probabilities / np.sum(negative_probabilities)
        )

        # get the uniform dist
        uniform_dist = (
            np.ones(normalized_negative_probabilities.shape[0])
            * 1
            / normalized_negative_probabilities.shape[0]
        )

        # calc the kl divergence
        kl_divergence = entropy(normalized_negative_probabilities, uniform_dist)

        flatten_target_words = [
            item for sublist in target_words_sets for item in sublist
        ]

        # set the probabilities for each word in a dict.
        negative_sentiment_probabilities = {
            word: prob
            for word, prob in zip(flatten_target_words, negative_probabilities)
        }

        return kl_divergence, negative_sentiment_probabilities

    def run_query(
        self,
        query: Query,
<<<<<<< HEAD
        word_embedding: BaseModel,
=======
        model: WordEmbeddingModel,
>>>>>>> 3daebeab
        estimator: BaseEstimator = LogisticRegression,
        estimator_params: Dict[str, Any] = {"solver": "liblinear", "max_iter": 10000},
        num_iterations: int = 1,
        random_state: Union[int, None] = None,
        print_model_evaluation: bool = False,
        lost_vocabulary_threshold: float = 0.2,
        preprocessors: List[Dict[str, Union[str, bool, Callable]]] = [{}],
        strategy: str = "first",
        normalize: bool = False,
        warn_not_found_words: bool = False,
        *args: Any,
        **kwargs: Any
    ) -> Dict[str, Any]:
        """Calculate the RNSB metric over the provided parameters.

        Note if you want to use with Bing Liu dataset, you have to pass
        the positive and negative words in the first and second place of
        attribute set array respectively.
        Scores on this metric vary with each run due to different instances
        of classifier training. For this reason, the robustness of these scores
        can be improved by repeating the test several times and returning the
        average of the scores obtained. This can be indicated in the
        num_iterations parameter.

        Parameters
        ----------
        query : Query
            A Query object that contains the target and attribute word sets to
            be tested.

<<<<<<< HEAD
        word_embedding_model : BaseModel
            An object containing a word embeddings model.
=======
        model : WordEmbeddingModel
            A word embedding model.
>>>>>>> 3daebeab

        estimator : BaseEstimator, optional
            A scikit-learn classifier class that implements predict_proba function,
            by default None,

        estimator_params : dict, optional
            Parameters that will use the classifier, by default { 'solver': 'liblinear',
            'max_iter': 10000, }

        num_iterations : int, optional
            When provided, it tells the metric to run the specified number of times
            and then average its results. This functionality is indicated to
            strengthen the results obtained, by default 1.

        random_state : Union[int, None], optional
            Seed that allow making the execution of the query reproducible.
            Warning: if a random_state other than None is provided along with
            num_iterations, each iteration will split the dataset and train a
            classifier associated to the same seed, so the results of each iteration
            will always be the same , by default None.

        print_model_evaluation : bool, optional
            Indicates whether the classifier evaluation is printed after the
            training process is completed., by default False

        preprocessors : List[Dict[str, Union[str, bool, Callable]]]
            A list with preprocessor options.

            A ``preprocessor`` is a dictionary that specifies what processing(s) are
            performed on each word before it is looked up in the model vocabulary.
            For example, the ``preprocessor``
            ``{'lowecase': True, 'strip_accents': True}`` allows you to lowercase
            and remove the accent from each word before searching for them in the
            model vocabulary. Note that an empty dictionary ``{}`` indicates that no
            preprocessing is done.

            The possible options for a preprocessor are:

            *   ``lowercase``: ``bool``. Indicates that the words are transformed to
                lowercase.
            *   ``uppercase``: ``bool``. Indicates that the words are transformed to
                uppercase.
            *   ``titlecase``: ``bool``. Indicates that the words are transformed to
                titlecase.
            *   ``strip_accents``: ``bool``, ``{'ascii', 'unicode'}``: Specifies that
                the accents of the words are eliminated. The stripping type can be
                specified. True uses ‘unicode’ by default.
            *   ``preprocessor``: ``Callable``. It receives a function that operates
                on each word. In the case of specifying a function, it overrides the
                default preprocessor (i.e., the previous options stop working).

            A list of preprocessor options allows you to search for several
            variants of the words into the model. For example, the preprocessors
            ``[{}, {"lowercase": True, "strip_accents": True}]``
            ``{}`` allows first to search for the original words in the vocabulary of
            the model. In case some of them are not found,
            ``{"lowercase": True, "strip_accents": True}`` is executed on these words
            and then they are searched in the model vocabulary.

        strategy : str, optional
            The strategy indicates how it will use the preprocessed words: 'first' will
            include only the first transformed word found. all' will include all
            transformed words found, by default "first".

        normalize : bool, optional
            True indicates that embeddings will be normalized, by default False

        warn_not_found_words : bool, optional
            Specifies if the function will warn (in the logger)
            the words that were not found in the model's vocabulary, by default False.

        Returns
        -------
        Dict[str, Any]
            A dictionary with the query name, the calculated kl-divergence,
            the negative probabilities for all tested target words and
            the normalized distribution of probabilities.

        Examples
        --------
        >>> from wefe.query import Query
        >>> from wefe.utils import load_test_model
        >>> from wefe.metrics import RNSB
        >>>
        >>> # define the query
        >>> query = Query(
        ...     target_sets=[
        ...         ["female", "woman", "girl", "sister", "she", "her", "hers",
        ...          "daughter"],
        ...         ["male", "man", "boy", "brother", "he", "him", "his", "son"],
        ...     ],
        ...     attribute_sets=[
        ...         ["home", "parents", "children", "family", "cousins", "marriage",
        ...          "wedding", "relatives",],
        ...         ["executive", "management", "professional", "corporation", "salary",
        ...          "office", "business", "career", ],
        ...     ],
        ...     target_sets_names=["Female terms", "Male Terms"],
        ...     attribute_sets_names=["Family", "Careers"],
        ... )
        >>>
        >>> # load the model (in this case, the test model included in wefe)
        >>> model = load_test_model()
        >>>
        >>> # instance the metric and run the query
        >>> RNSB().run_query(query, model) # doctest: +SKIP
        {
            "query_name": "Female terms and Male Terms wrt Family and Careers",
            "result": 0.09223875552506647,
            "kl-divergence": 0.09223875552506647,
            "clf_accuracy": 1.0,
            "negative_sentiment_probabilities": {
                "female": 0.5543954373912665,
                "woman": 0.3107589242224508,
                "girl": 0.18710587484907013,
                "sister": 0.1787081823837198,
                "she": 0.4172419154977331,
                "her": 0.4030950036121549,
                "hers": 0.3126640373120572,
                "daughter": 0.14249529344431694,
                "male": 0.4422224610164615,
                "man": 0.4194123616222211,
                "boy": 0.20556697141459176,
                "brother": 0.19801831727151584,
                "he": 0.5577524826493919,
                "him": 0.514179075019818,
                "his": 0.5544435993736733,
                "son": 0.18711536982098712,
            },
            "negative_sentiment_distribution": {
                "female": 0.09926195811727109,
                "woman": 0.05563995884577796,
                "girl": 0.0335004479837668,
                "sister": 0.0319968796973831,
                "she": 0.0747052496243332,
                "her": 0.07217230999250153,
                "hers": 0.05598106059906622,
                "daughter": 0.02551312816774791,
                "male": 0.07917790162647549,
                "man": 0.07509385803950792,
                "boy": 0.03680582257831352,
                "brother": 0.0354542707060297,
                "he": 0.09986302166025017,
                "him": 0.09206140304753956,
                "his": 0.09927058129913385,
                "son": 0.03350214801490194,
            },
        }
        """
        # check the types of the provided arguments (only the defaults).
        self._check_input(query, model, locals())

        # transform query word sets into embeddings
        embeddings = get_embeddings_from_query(
            model=model,
            query=query,
            lost_vocabulary_threshold=lost_vocabulary_threshold,
            preprocessors=preprocessors,
            strategy=strategy,
            normalize=normalize,
            warn_not_found_words=warn_not_found_words,
        )

        # if there is any/some set has less words than the allowed limit,
        # return the default value (nan)
        if embeddings is None:
            return {
                "query_name": query.query_name,
                "result": np.nan,
                "rnsb": np.nan,
                "score": np.nan,
                "negative_sentiment_probabilities": {},
                "negative_sentiment_distribution": {},
            }

        # get the targets and attribute sets transformed into embeddings.
        target_sets, attribute_sets = embeddings

        # get only the embeddings of the sets.
        target_embeddings = list(target_sets.values())
        attribute_embeddings = list(attribute_sets.values())

        # create the arrays that will contain the scores for each iteration
        calculated_divergences = []
        calculated_negative_sentiment_probabilities = []
        scores = []

        # calculate the scores for each iteration
        for _ in range(num_iterations):

            # train the logit with the train data.
            trained_classifier, score = self._train_classifier(
                attribute_embeddings_dict=attribute_embeddings,
                random_state=random_state,
                estimator=estimator,
                estimator_params=estimator_params,
                print_model_evaluation=print_model_evaluation,
            )

            scores.append(score)

            # get the scores
            divergence, negative_sentiment_probabilities = self._calc_rnsb(
                target_embeddings, trained_classifier
            )

            calculated_divergences.append(divergence)
            calculated_negative_sentiment_probabilities.append(
                negative_sentiment_probabilities
            )

        # aggregate results
        divergence = np.mean(np.array(calculated_divergences))
        negative_sentiment_probabilities = dict(
            pd.DataFrame(calculated_negative_sentiment_probabilities).mean()
        )

        sum_of_prob = np.sum(list(negative_sentiment_probabilities.values()))
        negative_sentiment_distribution = {
            word: prob / sum_of_prob
            for word, prob in negative_sentiment_probabilities.items()
        }
        return {
            "query_name": query.query_name,
            "result": divergence,
            "rnsb": divergence,
            "clf_accuracy": np.mean(scores),
            "negative_sentiment_probabilities": negative_sentiment_probabilities,
            "negative_sentiment_distribution": negative_sentiment_distribution,
        }
<|MERGE_RESOLUTION|>--- conflicted
+++ resolved
@@ -1,479 +1,465 @@
-"""Relative Negative Sentiment Bias (RNSB) metric implementation."""
-import logging
-from typing import Any, Callable, Dict, List, Tuple, Union
-
-import numpy as np
-import pandas as pd
-from scipy.stats import entropy
-from sklearn.base import BaseEstimator
-from sklearn.linear_model import LogisticRegression
-from sklearn.metrics import classification_report
-from sklearn.model_selection import train_test_split
-from wefe.metrics.base_metric import BaseMetric
-from wefe.preprocessing import get_embeddings_from_query
-from wefe.query import Query
-<<<<<<< HEAD
-from wefe.models.base_model import BaseModel
-from wefe.metrics.base_metric import BaseMetric
-=======
-from wefe.word_embedding_model import WordEmbeddingModel
->>>>>>> 3daebeab
-
-logging.basicConfig(level=logging.DEBUG)
-
-
-class RNSB(BaseMetric):
-    """Relative Relative Negative Sentiment Bias (RNSB).
-
-    References
-    ----------
-    | [1]: Chris Sweeney and Maryam Najafian. A transparent framework for evaluating
-    |      unintended demographic bias in word embeddings.
-    |      In Proceedings of the 57th Annual Meeting of the Association for
-    |      Computational Linguistics, pages 1662–1667, 2019.
-    | [2]: https://github.com/ChristopherSweeney/AIFairness/blob/master/python_notebooks/Measuring_and_Mitigating_Word_Embedding_Bias.ipynb
-    """
-
-    metric_template = ("n", 2)
-    metric_name = "Relative Negative Sentiment Bias"
-    metric_short_name = "RNSB"
-
-    def _train_classifier(
-        self,
-        attribute_embeddings_dict: List[Dict[str, np.ndarray]],
-        estimator: BaseEstimator = LogisticRegression,
-        estimator_params: Dict[str, Any] = {"solver": "liblinear", "max_iter": 10000},
-        random_state: Union[int, None] = None,
-        print_model_evaluation: bool = False,
-    ) -> Tuple[BaseEstimator, float]:
-        """Train the sentiment classifier from the provided attribute embeddings.
-
-        Parameters
-        ----------
-        attribute_embeddings_dict : dict[str, np.ndarray]
-            A dict with the attributes keys and embeddings
-
-        estimator : BaseEstimator, optional
-            A scikit-learn classifier class that implements predict_proba function,
-            by default None,
-
-        estimator_params : dict, optional
-            Parameters that will use the classifier, by default { 'solver': 'liblinear',
-            'max_iter': 10000, }
-
-        random_state : Union[int, None], optional
-            A seed that allows making the execution of the query reproducible, by
-            default None
-
-        print_model_evaluation : bool, optional
-            Indicates whether the classifier evaluation is printed after the
-            training process is completed, by default False
-
-        Returns
-        -------
-        Tuple[BaseEstimator, float]
-            The trained classifier and the accuracy obtained by the model.
-        """
-        attribute_0_embeddings = np.array(list(attribute_embeddings_dict[0].values()))
-        attribute_1_embeddings = np.array(list(attribute_embeddings_dict[1].values()))
-
-        # generate the labels (1, -1) for each embedding
-        positive_attribute_labels = np.ones(attribute_0_embeddings.shape[0])
-        negative_attribute_labels = -np.ones(attribute_1_embeddings.shape[0])
-
-        attributes_embeddings = np.concatenate(
-            (attribute_0_embeddings, attribute_1_embeddings)
-        )
-        attributes_labels = np.concatenate(
-            (negative_attribute_labels, positive_attribute_labels)
-        )
-
-        split = train_test_split(
-            attributes_embeddings,
-            attributes_labels,
-            shuffle=True,
-            random_state=random_state,
-            test_size=0.1,
-            stratify=attributes_labels,
-        )
-        X_embeddings_train, X_embeddings_test, y_train, y_test = split
-
-        num_train_negative_examples = np.count_nonzero((y_train == -1))
-        num_train_positive_examples = np.count_nonzero((y_train == 1))
-
-        # Check the number of train and test examples.
-        if num_train_positive_examples == 1:
-            raise Exception(
-                "After splitting the dataset using train_test_split "
-                "(with test_size=0.1), the first attribute remained with 0 training "
-                "examples."
-            )
-
-        if num_train_negative_examples < 1:
-            raise Exception(
-                "After splitting the dataset using train_test_split "
-                "(with test_size=0.1), the second attribute remained with 0 training "
-                "examples."
-            )
-
-        # when random_state is not none, set it on classifier params.
-        if random_state is not None:
-            estimator_params["random_state"] = random_state
-
-        estimator = estimator(**estimator_params)
-        estimator.fit(X_embeddings_train, y_train)
-
-        # evaluate
-        y_pred = estimator.predict(X_embeddings_test)
-        score = estimator.score(X_embeddings_test, y_test)
-
-        if print_model_evaluation:
-            print(
-                "Classification Report:\n{}".format(
-                    classification_report(y_test, y_pred, labels=estimator.classes_)
-                )
-            )
-
-        return estimator, score
-
-    def _calc_rnsb(
-        self,
-        target_embeddings_dict: List[Dict[str, np.ndarray]],
-        classifier: BaseEstimator,
-    ) -> Tuple[np.float_, dict]:
-        """Calculate the RNSB metric.
-
-        Parameters
-        ----------
-        target_embeddings_dict : Dict[str, np.ndarray]
-            dict with the target words and their embeddings.
-        classifier : BaseEstimator
-            Trained scikit-learn classifier in the previous step.
-
-        Returns
-        -------
-        Tuple[np.float_, dict]
-            return the calculated kl_divergence and
-            negative_sentiment_probabilities in that order.
-        """
-        # join the embeddings and the word sets in their respective arrays
-        target_embeddings_sets = [
-            list(target_dict.values()) for target_dict in target_embeddings_dict
-        ]
-        target_words_sets = [
-            list(target_dict.keys()) for target_dict in target_embeddings_dict
-        ]
-
-        # get the probabilities associated with each target word vector
-        probabilities = [
-            classifier.predict_proba(target_embeddings)
-            for target_embeddings in target_embeddings_sets
-        ]
-
-        # extract only the negative sentiment probability for each word
-        negative_probabilities = np.concatenate(
-            [probability[:, 1].flatten() for probability in probabilities]
-        )
-
-        # normalization of the probabilities
-        normalized_negative_probabilities = np.array(
-            negative_probabilities / np.sum(negative_probabilities)
-        )
-
-        # get the uniform dist
-        uniform_dist = (
-            np.ones(normalized_negative_probabilities.shape[0])
-            * 1
-            / normalized_negative_probabilities.shape[0]
-        )
-
-        # calc the kl divergence
-        kl_divergence = entropy(normalized_negative_probabilities, uniform_dist)
-
-        flatten_target_words = [
-            item for sublist in target_words_sets for item in sublist
-        ]
-
-        # set the probabilities for each word in a dict.
-        negative_sentiment_probabilities = {
-            word: prob
-            for word, prob in zip(flatten_target_words, negative_probabilities)
-        }
-
-        return kl_divergence, negative_sentiment_probabilities
-
-    def run_query(
-        self,
-        query: Query,
-<<<<<<< HEAD
-        word_embedding: BaseModel,
-=======
-        model: WordEmbeddingModel,
->>>>>>> 3daebeab
-        estimator: BaseEstimator = LogisticRegression,
-        estimator_params: Dict[str, Any] = {"solver": "liblinear", "max_iter": 10000},
-        num_iterations: int = 1,
-        random_state: Union[int, None] = None,
-        print_model_evaluation: bool = False,
-        lost_vocabulary_threshold: float = 0.2,
-        preprocessors: List[Dict[str, Union[str, bool, Callable]]] = [{}],
-        strategy: str = "first",
-        normalize: bool = False,
-        warn_not_found_words: bool = False,
-        *args: Any,
-        **kwargs: Any
-    ) -> Dict[str, Any]:
-        """Calculate the RNSB metric over the provided parameters.
-
-        Note if you want to use with Bing Liu dataset, you have to pass
-        the positive and negative words in the first and second place of
-        attribute set array respectively.
-        Scores on this metric vary with each run due to different instances
-        of classifier training. For this reason, the robustness of these scores
-        can be improved by repeating the test several times and returning the
-        average of the scores obtained. This can be indicated in the
-        num_iterations parameter.
-
-        Parameters
-        ----------
-        query : Query
-            A Query object that contains the target and attribute word sets to
-            be tested.
-
-<<<<<<< HEAD
-        word_embedding_model : BaseModel
-            An object containing a word embeddings model.
-=======
-        model : WordEmbeddingModel
-            A word embedding model.
->>>>>>> 3daebeab
-
-        estimator : BaseEstimator, optional
-            A scikit-learn classifier class that implements predict_proba function,
-            by default None,
-
-        estimator_params : dict, optional
-            Parameters that will use the classifier, by default { 'solver': 'liblinear',
-            'max_iter': 10000, }
-
-        num_iterations : int, optional
-            When provided, it tells the metric to run the specified number of times
-            and then average its results. This functionality is indicated to
-            strengthen the results obtained, by default 1.
-
-        random_state : Union[int, None], optional
-            Seed that allow making the execution of the query reproducible.
-            Warning: if a random_state other than None is provided along with
-            num_iterations, each iteration will split the dataset and train a
-            classifier associated to the same seed, so the results of each iteration
-            will always be the same , by default None.
-
-        print_model_evaluation : bool, optional
-            Indicates whether the classifier evaluation is printed after the
-            training process is completed., by default False
-
-        preprocessors : List[Dict[str, Union[str, bool, Callable]]]
-            A list with preprocessor options.
-
-            A ``preprocessor`` is a dictionary that specifies what processing(s) are
-            performed on each word before it is looked up in the model vocabulary.
-            For example, the ``preprocessor``
-            ``{'lowecase': True, 'strip_accents': True}`` allows you to lowercase
-            and remove the accent from each word before searching for them in the
-            model vocabulary. Note that an empty dictionary ``{}`` indicates that no
-            preprocessing is done.
-
-            The possible options for a preprocessor are:
-
-            *   ``lowercase``: ``bool``. Indicates that the words are transformed to
-                lowercase.
-            *   ``uppercase``: ``bool``. Indicates that the words are transformed to
-                uppercase.
-            *   ``titlecase``: ``bool``. Indicates that the words are transformed to
-                titlecase.
-            *   ``strip_accents``: ``bool``, ``{'ascii', 'unicode'}``: Specifies that
-                the accents of the words are eliminated. The stripping type can be
-                specified. True uses ‘unicode’ by default.
-            *   ``preprocessor``: ``Callable``. It receives a function that operates
-                on each word. In the case of specifying a function, it overrides the
-                default preprocessor (i.e., the previous options stop working).
-
-            A list of preprocessor options allows you to search for several
-            variants of the words into the model. For example, the preprocessors
-            ``[{}, {"lowercase": True, "strip_accents": True}]``
-            ``{}`` allows first to search for the original words in the vocabulary of
-            the model. In case some of them are not found,
-            ``{"lowercase": True, "strip_accents": True}`` is executed on these words
-            and then they are searched in the model vocabulary.
-
-        strategy : str, optional
-            The strategy indicates how it will use the preprocessed words: 'first' will
-            include only the first transformed word found. all' will include all
-            transformed words found, by default "first".
-
-        normalize : bool, optional
-            True indicates that embeddings will be normalized, by default False
-
-        warn_not_found_words : bool, optional
-            Specifies if the function will warn (in the logger)
-            the words that were not found in the model's vocabulary, by default False.
-
-        Returns
-        -------
-        Dict[str, Any]
-            A dictionary with the query name, the calculated kl-divergence,
-            the negative probabilities for all tested target words and
-            the normalized distribution of probabilities.
-
-        Examples
-        --------
-        >>> from wefe.query import Query
-        >>> from wefe.utils import load_test_model
-        >>> from wefe.metrics import RNSB
-        >>>
-        >>> # define the query
-        >>> query = Query(
-        ...     target_sets=[
-        ...         ["female", "woman", "girl", "sister", "she", "her", "hers",
-        ...          "daughter"],
-        ...         ["male", "man", "boy", "brother", "he", "him", "his", "son"],
-        ...     ],
-        ...     attribute_sets=[
-        ...         ["home", "parents", "children", "family", "cousins", "marriage",
-        ...          "wedding", "relatives",],
-        ...         ["executive", "management", "professional", "corporation", "salary",
-        ...          "office", "business", "career", ],
-        ...     ],
-        ...     target_sets_names=["Female terms", "Male Terms"],
-        ...     attribute_sets_names=["Family", "Careers"],
-        ... )
-        >>>
-        >>> # load the model (in this case, the test model included in wefe)
-        >>> model = load_test_model()
-        >>>
-        >>> # instance the metric and run the query
-        >>> RNSB().run_query(query, model) # doctest: +SKIP
-        {
-            "query_name": "Female terms and Male Terms wrt Family and Careers",
-            "result": 0.09223875552506647,
-            "kl-divergence": 0.09223875552506647,
-            "clf_accuracy": 1.0,
-            "negative_sentiment_probabilities": {
-                "female": 0.5543954373912665,
-                "woman": 0.3107589242224508,
-                "girl": 0.18710587484907013,
-                "sister": 0.1787081823837198,
-                "she": 0.4172419154977331,
-                "her": 0.4030950036121549,
-                "hers": 0.3126640373120572,
-                "daughter": 0.14249529344431694,
-                "male": 0.4422224610164615,
-                "man": 0.4194123616222211,
-                "boy": 0.20556697141459176,
-                "brother": 0.19801831727151584,
-                "he": 0.5577524826493919,
-                "him": 0.514179075019818,
-                "his": 0.5544435993736733,
-                "son": 0.18711536982098712,
-            },
-            "negative_sentiment_distribution": {
-                "female": 0.09926195811727109,
-                "woman": 0.05563995884577796,
-                "girl": 0.0335004479837668,
-                "sister": 0.0319968796973831,
-                "she": 0.0747052496243332,
-                "her": 0.07217230999250153,
-                "hers": 0.05598106059906622,
-                "daughter": 0.02551312816774791,
-                "male": 0.07917790162647549,
-                "man": 0.07509385803950792,
-                "boy": 0.03680582257831352,
-                "brother": 0.0354542707060297,
-                "he": 0.09986302166025017,
-                "him": 0.09206140304753956,
-                "his": 0.09927058129913385,
-                "son": 0.03350214801490194,
-            },
-        }
-        """
-        # check the types of the provided arguments (only the defaults).
-        self._check_input(query, model, locals())
-
-        # transform query word sets into embeddings
-        embeddings = get_embeddings_from_query(
-            model=model,
-            query=query,
-            lost_vocabulary_threshold=lost_vocabulary_threshold,
-            preprocessors=preprocessors,
-            strategy=strategy,
-            normalize=normalize,
-            warn_not_found_words=warn_not_found_words,
-        )
-
-        # if there is any/some set has less words than the allowed limit,
-        # return the default value (nan)
-        if embeddings is None:
-            return {
-                "query_name": query.query_name,
-                "result": np.nan,
-                "rnsb": np.nan,
-                "score": np.nan,
-                "negative_sentiment_probabilities": {},
-                "negative_sentiment_distribution": {},
-            }
-
-        # get the targets and attribute sets transformed into embeddings.
-        target_sets, attribute_sets = embeddings
-
-        # get only the embeddings of the sets.
-        target_embeddings = list(target_sets.values())
-        attribute_embeddings = list(attribute_sets.values())
-
-        # create the arrays that will contain the scores for each iteration
-        calculated_divergences = []
-        calculated_negative_sentiment_probabilities = []
-        scores = []
-
-        # calculate the scores for each iteration
-        for _ in range(num_iterations):
-
-            # train the logit with the train data.
-            trained_classifier, score = self._train_classifier(
-                attribute_embeddings_dict=attribute_embeddings,
-                random_state=random_state,
-                estimator=estimator,
-                estimator_params=estimator_params,
-                print_model_evaluation=print_model_evaluation,
-            )
-
-            scores.append(score)
-
-            # get the scores
-            divergence, negative_sentiment_probabilities = self._calc_rnsb(
-                target_embeddings, trained_classifier
-            )
-
-            calculated_divergences.append(divergence)
-            calculated_negative_sentiment_probabilities.append(
-                negative_sentiment_probabilities
-            )
-
-        # aggregate results
-        divergence = np.mean(np.array(calculated_divergences))
-        negative_sentiment_probabilities = dict(
-            pd.DataFrame(calculated_negative_sentiment_probabilities).mean()
-        )
-
-        sum_of_prob = np.sum(list(negative_sentiment_probabilities.values()))
-        negative_sentiment_distribution = {
-            word: prob / sum_of_prob
-            for word, prob in negative_sentiment_probabilities.items()
-        }
-        return {
-            "query_name": query.query_name,
-            "result": divergence,
-            "rnsb": divergence,
-            "clf_accuracy": np.mean(scores),
-            "negative_sentiment_probabilities": negative_sentiment_probabilities,
-            "negative_sentiment_distribution": negative_sentiment_distribution,
-        }
+"""Relative Negative Sentiment Bias (RNSB) metric implementation."""
+import logging
+from typing import Any, Callable, Dict, List, Tuple, Union
+
+import numpy as np
+import pandas as pd
+from scipy.stats import entropy
+from sklearn.base import BaseEstimator
+from sklearn.linear_model import LogisticRegression
+from sklearn.metrics import classification_report
+from sklearn.model_selection import train_test_split
+from wefe.metrics.base_metric import BaseMetric
+from wefe.preprocessing import get_embeddings_from_query
+from wefe.query import Query
+from wefe.models.base_model import BaseModel
+
+logging.basicConfig(level=logging.DEBUG)
+
+
+class RNSB(BaseMetric):
+    """Relative Relative Negative Sentiment Bias (RNSB).
+
+    References
+    ----------
+    | [1]: Chris Sweeney and Maryam Najafian. A transparent framework for evaluating
+    |      unintended demographic bias in word embeddings.
+    |      In Proceedings of the 57th Annual Meeting of the Association for
+    |      Computational Linguistics, pages 1662–1667, 2019.
+    | [2]: https://github.com/ChristopherSweeney/AIFairness/blob/master/python_notebooks/Measuring_and_Mitigating_Word_Embedding_Bias.ipynb
+    """
+
+    metric_template = ("n", 2)
+    metric_name = "Relative Negative Sentiment Bias"
+    metric_short_name = "RNSB"
+
+    def _train_classifier(
+        self,
+        attribute_embeddings_dict: List[Dict[str, np.ndarray]],
+        estimator: BaseEstimator = LogisticRegression,
+        estimator_params: Dict[str, Any] = {"solver": "liblinear", "max_iter": 10000},
+        random_state: Union[int, None] = None,
+        print_model_evaluation: bool = False,
+    ) -> Tuple[BaseEstimator, float]:
+        """Train the sentiment classifier from the provided attribute embeddings.
+
+        Parameters
+        ----------
+        attribute_embeddings_dict : dict[str, np.ndarray]
+            A dict with the attributes keys and embeddings
+
+        estimator : BaseEstimator, optional
+            A scikit-learn classifier class that implements predict_proba function,
+            by default None,
+
+        estimator_params : dict, optional
+            Parameters that will use the classifier, by default { 'solver': 'liblinear',
+            'max_iter': 10000, }
+
+        random_state : Union[int, None], optional
+            A seed that allows making the execution of the query reproducible, by
+            default None
+
+        print_model_evaluation : bool, optional
+            Indicates whether the classifier evaluation is printed after the
+            training process is completed, by default False
+
+        Returns
+        -------
+        Tuple[BaseEstimator, float]
+            The trained classifier and the accuracy obtained by the model.
+        """
+        attribute_0_embeddings = np.array(list(attribute_embeddings_dict[0].values()))
+        attribute_1_embeddings = np.array(list(attribute_embeddings_dict[1].values()))
+
+        # generate the labels (1, -1) for each embedding
+        positive_attribute_labels = np.ones(attribute_0_embeddings.shape[0])
+        negative_attribute_labels = -np.ones(attribute_1_embeddings.shape[0])
+
+        attributes_embeddings = np.concatenate(
+            (attribute_0_embeddings, attribute_1_embeddings)
+        )
+        attributes_labels = np.concatenate(
+            (negative_attribute_labels, positive_attribute_labels)
+        )
+
+        split = train_test_split(
+            attributes_embeddings,
+            attributes_labels,
+            shuffle=True,
+            random_state=random_state,
+            test_size=0.1,
+            stratify=attributes_labels,
+        )
+        X_embeddings_train, X_embeddings_test, y_train, y_test = split
+
+        num_train_negative_examples = np.count_nonzero((y_train == -1))
+        num_train_positive_examples = np.count_nonzero((y_train == 1))
+
+        # Check the number of train and test examples.
+        if num_train_positive_examples == 1:
+            raise Exception(
+                "After splitting the dataset using train_test_split "
+                "(with test_size=0.1), the first attribute remained with 0 training "
+                "examples."
+            )
+
+        if num_train_negative_examples < 1:
+            raise Exception(
+                "After splitting the dataset using train_test_split "
+                "(with test_size=0.1), the second attribute remained with 0 training "
+                "examples."
+            )
+
+        # when random_state is not none, set it on classifier params.
+        if random_state is not None:
+            estimator_params["random_state"] = random_state
+
+        estimator = estimator(**estimator_params)
+        estimator.fit(X_embeddings_train, y_train)
+
+        # evaluate
+        y_pred = estimator.predict(X_embeddings_test)
+        score = estimator.score(X_embeddings_test, y_test)
+
+        if print_model_evaluation:
+            print(
+                "Classification Report:\n{}".format(
+                    classification_report(y_test, y_pred, labels=estimator.classes_)
+                )
+            )
+
+        return estimator, score
+
+    def _calc_rnsb(
+        self,
+        target_embeddings_dict: List[Dict[str, np.ndarray]],
+        classifier: BaseEstimator,
+    ) -> Tuple[np.float_, dict]:
+        """Calculate the RNSB metric.
+
+        Parameters
+        ----------
+        target_embeddings_dict : Dict[str, np.ndarray]
+            dict with the target words and their embeddings.
+        classifier : BaseEstimator
+            Trained scikit-learn classifier in the previous step.
+
+        Returns
+        -------
+        Tuple[np.float_, dict]
+            return the calculated kl_divergence and
+            negative_sentiment_probabilities in that order.
+        """
+        # join the embeddings and the word sets in their respective arrays
+        target_embeddings_sets = [
+            list(target_dict.values()) for target_dict in target_embeddings_dict
+        ]
+        target_words_sets = [
+            list(target_dict.keys()) for target_dict in target_embeddings_dict
+        ]
+
+        # get the probabilities associated with each target word vector
+        probabilities = [
+            classifier.predict_proba(target_embeddings)
+            for target_embeddings in target_embeddings_sets
+        ]
+
+        # extract only the negative sentiment probability for each word
+        negative_probabilities = np.concatenate(
+            [probability[:, 1].flatten() for probability in probabilities]
+        )
+
+        # normalization of the probabilities
+        normalized_negative_probabilities = np.array(
+            negative_probabilities / np.sum(negative_probabilities)
+        )
+
+        # get the uniform dist
+        uniform_dist = (
+            np.ones(normalized_negative_probabilities.shape[0])
+            * 1
+            / normalized_negative_probabilities.shape[0]
+        )
+
+        # calc the kl divergence
+        kl_divergence = entropy(normalized_negative_probabilities, uniform_dist)
+
+        flatten_target_words = [
+            item for sublist in target_words_sets for item in sublist
+        ]
+
+        # set the probabilities for each word in a dict.
+        negative_sentiment_probabilities = {
+            word: prob
+            for word, prob in zip(flatten_target_words, negative_probabilities)
+        }
+
+        return kl_divergence, negative_sentiment_probabilities
+
+    def run_query(
+        self,
+        query: Query,
+        word_embedding: BaseModel,
+        estimator: BaseEstimator = LogisticRegression,
+        estimator_params: Dict[str, Any] = {"solver": "liblinear", "max_iter": 10000},
+        num_iterations: int = 1,
+        random_state: Union[int, None] = None,
+        print_model_evaluation: bool = False,
+        lost_vocabulary_threshold: float = 0.2,
+        preprocessors: List[Dict[str, Union[str, bool, Callable]]] = [{}],
+        strategy: str = "first",
+        normalize: bool = False,
+        warn_not_found_words: bool = False,
+        *args: Any,
+        **kwargs: Any
+    ) -> Dict[str, Any]:
+        """Calculate the RNSB metric over the provided parameters.
+
+        Note if you want to use with Bing Liu dataset, you have to pass
+        the positive and negative words in the first and second place of
+        attribute set array respectively.
+        Scores on this metric vary with each run due to different instances
+        of classifier training. For this reason, the robustness of these scores
+        can be improved by repeating the test several times and returning the
+        average of the scores obtained. This can be indicated in the
+        num_iterations parameter.
+
+        Parameters
+        ----------
+        query : Query
+            A Query object that contains the target and attribute word sets to
+            be tested.
+
+        word_embedding_model : BaseModel
+            An object containing a word embeddings model.
+
+        estimator : BaseEstimator, optional
+            A scikit-learn classifier class that implements predict_proba function,
+            by default None,
+
+        estimator_params : dict, optional
+            Parameters that will use the classifier, by default { 'solver': 'liblinear',
+            'max_iter': 10000, }
+
+        num_iterations : int, optional
+            When provided, it tells the metric to run the specified number of times
+            and then average its results. This functionality is indicated to
+            strengthen the results obtained, by default 1.
+
+        random_state : Union[int, None], optional
+            Seed that allow making the execution of the query reproducible.
+            Warning: if a random_state other than None is provided along with
+            num_iterations, each iteration will split the dataset and train a
+            classifier associated to the same seed, so the results of each iteration
+            will always be the same , by default None.
+
+        print_model_evaluation : bool, optional
+            Indicates whether the classifier evaluation is printed after the
+            training process is completed., by default False
+
+        preprocessors : List[Dict[str, Union[str, bool, Callable]]]
+            A list with preprocessor options.
+
+            A ``preprocessor`` is a dictionary that specifies what processing(s) are
+            performed on each word before it is looked up in the model vocabulary.
+            For example, the ``preprocessor``
+            ``{'lowecase': True, 'strip_accents': True}`` allows you to lowercase
+            and remove the accent from each word before searching for them in the
+            model vocabulary. Note that an empty dictionary ``{}`` indicates that no
+            preprocessing is done.
+
+            The possible options for a preprocessor are:
+
+            *   ``lowercase``: ``bool``. Indicates that the words are transformed to
+                lowercase.
+            *   ``uppercase``: ``bool``. Indicates that the words are transformed to
+                uppercase.
+            *   ``titlecase``: ``bool``. Indicates that the words are transformed to
+                titlecase.
+            *   ``strip_accents``: ``bool``, ``{'ascii', 'unicode'}``: Specifies that
+                the accents of the words are eliminated. The stripping type can be
+                specified. True uses ‘unicode’ by default.
+            *   ``preprocessor``: ``Callable``. It receives a function that operates
+                on each word. In the case of specifying a function, it overrides the
+                default preprocessor (i.e., the previous options stop working).
+
+            A list of preprocessor options allows you to search for several
+            variants of the words into the model. For example, the preprocessors
+            ``[{}, {"lowercase": True, "strip_accents": True}]``
+            ``{}`` allows first to search for the original words in the vocabulary of
+            the model. In case some of them are not found,
+            ``{"lowercase": True, "strip_accents": True}`` is executed on these words
+            and then they are searched in the model vocabulary.
+
+        strategy : str, optional
+            The strategy indicates how it will use the preprocessed words: 'first' will
+            include only the first transformed word found. all' will include all
+            transformed words found, by default "first".
+
+        normalize : bool, optional
+            True indicates that embeddings will be normalized, by default False
+
+        warn_not_found_words : bool, optional
+            Specifies if the function will warn (in the logger)
+            the words that were not found in the model's vocabulary, by default False.
+
+        Returns
+        -------
+        Dict[str, Any]
+            A dictionary with the query name, the calculated kl-divergence,
+            the negative probabilities for all tested target words and
+            the normalized distribution of probabilities.
+
+        Examples
+        --------
+        >>> from wefe.query import Query
+        >>> from wefe.utils import load_test_model
+        >>> from wefe.metrics import RNSB
+        >>>
+        >>> # define the query
+        >>> query = Query(
+        ...     target_sets=[
+        ...         ["female", "woman", "girl", "sister", "she", "her", "hers",
+        ...          "daughter"],
+        ...         ["male", "man", "boy", "brother", "he", "him", "his", "son"],
+        ...     ],
+        ...     attribute_sets=[
+        ...         ["home", "parents", "children", "family", "cousins", "marriage",
+        ...          "wedding", "relatives",],
+        ...         ["executive", "management", "professional", "corporation", "salary",
+        ...          "office", "business", "career", ],
+        ...     ],
+        ...     target_sets_names=["Female terms", "Male Terms"],
+        ...     attribute_sets_names=["Family", "Careers"],
+        ... )
+        >>>
+        >>> # load the model (in this case, the test model included in wefe)
+        >>> model = load_test_model()
+        >>>
+        >>> # instance the metric and run the query
+        >>> RNSB().run_query(query, model) # doctest: +SKIP
+        {
+            "query_name": "Female terms and Male Terms wrt Family and Careers",
+            "result": 0.09223875552506647,
+            "kl-divergence": 0.09223875552506647,
+            "clf_accuracy": 1.0,
+            "negative_sentiment_probabilities": {
+                "female": 0.5543954373912665,
+                "woman": 0.3107589242224508,
+                "girl": 0.18710587484907013,
+                "sister": 0.1787081823837198,
+                "she": 0.4172419154977331,
+                "her": 0.4030950036121549,
+                "hers": 0.3126640373120572,
+                "daughter": 0.14249529344431694,
+                "male": 0.4422224610164615,
+                "man": 0.4194123616222211,
+                "boy": 0.20556697141459176,
+                "brother": 0.19801831727151584,
+                "he": 0.5577524826493919,
+                "him": 0.514179075019818,
+                "his": 0.5544435993736733,
+                "son": 0.18711536982098712,
+            },
+            "negative_sentiment_distribution": {
+                "female": 0.09926195811727109,
+                "woman": 0.05563995884577796,
+                "girl": 0.0335004479837668,
+                "sister": 0.0319968796973831,
+                "she": 0.0747052496243332,
+                "her": 0.07217230999250153,
+                "hers": 0.05598106059906622,
+                "daughter": 0.02551312816774791,
+                "male": 0.07917790162647549,
+                "man": 0.07509385803950792,
+                "boy": 0.03680582257831352,
+                "brother": 0.0354542707060297,
+                "he": 0.09986302166025017,
+                "him": 0.09206140304753956,
+                "his": 0.09927058129913385,
+                "son": 0.03350214801490194,
+            },
+        }
+        """
+        # check the types of the provided arguments (only the defaults).
+        self._check_input(query, model, locals())
+
+        # transform query word sets into embeddings
+        embeddings = get_embeddings_from_query(
+            model=model,
+            query=query,
+            lost_vocabulary_threshold=lost_vocabulary_threshold,
+            preprocessors=preprocessors,
+            strategy=strategy,
+            normalize=normalize,
+            warn_not_found_words=warn_not_found_words,
+        )
+
+        # if there is any/some set has less words than the allowed limit,
+        # return the default value (nan)
+        if embeddings is None:
+            return {
+                "query_name": query.query_name,
+                "result": np.nan,
+                "rnsb": np.nan,
+                "score": np.nan,
+                "negative_sentiment_probabilities": {},
+                "negative_sentiment_distribution": {},
+            }
+
+        # get the targets and attribute sets transformed into embeddings.
+        target_sets, attribute_sets = embeddings
+
+        # get only the embeddings of the sets.
+        target_embeddings = list(target_sets.values())
+        attribute_embeddings = list(attribute_sets.values())
+
+        # create the arrays that will contain the scores for each iteration
+        calculated_divergences = []
+        calculated_negative_sentiment_probabilities = []
+        scores = []
+
+        # calculate the scores for each iteration
+        for _ in range(num_iterations):
+
+            # train the logit with the train data.
+            trained_classifier, score = self._train_classifier(
+                attribute_embeddings_dict=attribute_embeddings,
+                random_state=random_state,
+                estimator=estimator,
+                estimator_params=estimator_params,
+                print_model_evaluation=print_model_evaluation,
+            )
+
+            scores.append(score)
+
+            # get the scores
+            divergence, negative_sentiment_probabilities = self._calc_rnsb(
+                target_embeddings, trained_classifier
+            )
+
+            calculated_divergences.append(divergence)
+            calculated_negative_sentiment_probabilities.append(
+                negative_sentiment_probabilities
+            )
+
+        # aggregate results
+        divergence = np.mean(np.array(calculated_divergences))
+        negative_sentiment_probabilities = dict(
+            pd.DataFrame(calculated_negative_sentiment_probabilities).mean()
+        )
+
+        sum_of_prob = np.sum(list(negative_sentiment_probabilities.values()))
+        negative_sentiment_distribution = {
+            word: prob / sum_of_prob
+            for word, prob in negative_sentiment_probabilities.items()
+        }
+        return {
+            "query_name": query.query_name,
+            "result": divergence,
+            "rnsb": divergence,
+            "clf_accuracy": np.mean(scores),
+            "negative_sentiment_probabilities": negative_sentiment_probabilities,
+            "negative_sentiment_distribution": negative_sentiment_distribution,
+        }